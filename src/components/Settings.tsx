import React, { useState, useEffect } from "react";
import { motion, AnimatePresence } from "framer-motion";
import {
  Plus,
  Trash2,
  Save,
  AlertCircle,
  Loader2,
  Shield,
  Check,
} from "lucide-react";
import { Button } from "@/components/ui/button";
import { Input } from "@/components/ui/input";
import { Label } from "@/components/ui/label";
import { Switch } from "@/components/ui/switch";
import { Card } from "@/components/ui/card";
import { Tabs, TabsList, TabsTrigger, TabsContent } from "@/components/ui/tabs";
import { api, type ClaudeSettings, type ClaudeInstallation } from "@/lib/api";
import { cn } from "@/lib/utils";
import { Toast, ToastContainer } from "@/components/ui/toast";
import { ClaudeVersionSelector } from "./ClaudeVersionSelector";
import { StorageTab } from "./StorageTab";
import { HooksEditor } from "./HooksEditor";
import { SlashCommandsManager } from "./SlashCommandsManager";
import { ProxySettings } from "./ProxySettings";
import { AnalyticsConsent } from "./AnalyticsConsent";
import { ThinkingPreferencesService } from "@/services/thinkingPreferences";
import { useTheme, useTrackEvent } from "@/hooks";
import { analytics } from "@/lib/analytics";
import { TabPersistenceService } from "@/services/tabPersistence";

interface SettingsProps {
  /**
   * Callback to go back to the main view
   */
  onBack: () => void;
  /**
   * Optional className for styling
   */
  className?: string;
}

interface PermissionRule {
  id: string;
  value: string;
}

interface EnvironmentVariable {
  id: string;
  key: string;
  value: string;
}

/**
 * Comprehensive Settings UI for managing Claude Code settings
 * Provides a no-code interface for editing the settings.json file
 */
export const Settings: React.FC<SettingsProps> = ({ className }) => {
  const [settings, setSettings] = useState<ClaudeSettings | null>(null);
  const [loading, setLoading] = useState(true);
  const [saving, setSaving] = useState(false);
  const [error, setError] = useState<string | null>(null);
  const [activeTab, setActiveTab] = useState("general");
  const [currentBinaryPath, setCurrentBinaryPath] = useState<string | null>(
    null,
  );
  const [selectedInstallation, setSelectedInstallation] =
    useState<ClaudeInstallation | null>(null);
  const [binaryPathChanged, setBinaryPathChanged] = useState(false);
  const [toast, setToast] = useState<{
    message: string;
    type: "success" | "error";
  } | null>(null);

  // Permission rules state
  const [allowRules, setAllowRules] = useState<PermissionRule[]>([]);
  const [denyRules, setDenyRules] = useState<PermissionRule[]>([]);

  // Environment variables state
  const [envVars, setEnvVars] = useState<EnvironmentVariable[]>([]);

  // Hooks state
  const [userHooksChanged, setUserHooksChanged] = useState(false);
  const getUserHooks = React.useRef<(() => any) | null>(null);

  // Theme hook
  const { theme, setTheme, customColors, setCustomColors } = useTheme();

  // Proxy state
  const [proxySettingsChanged, setProxySettingsChanged] = useState(false);
  const saveProxySettings = React.useRef<(() => Promise<void>) | null>(null);

  // Analytics state
  const [analyticsEnabled, setAnalyticsEnabled] = useState(false);
  const [analyticsConsented, setAnalyticsConsented] = useState(false);
  const [showAnalyticsConsent, setShowAnalyticsConsent] = useState(false);
  const trackEvent = useTrackEvent();

  // Tab persistence state
  const [tabPersistenceEnabled, setTabPersistenceEnabled] = useState(true);
<<<<<<< HEAD
  const [thinkingExpandedByDefault, setThinkingExpandedByDefault] =
    useState<boolean>(true);

=======
  // Startup intro preference
  const [startupIntroEnabled, setStartupIntroEnabled] = useState(true);
  
>>>>>>> 1fa2106d
  // Load settings on mount
  useEffect(() => {
    loadSettings();
    loadClaudeBinaryPath();
    loadAnalyticsSettings();
    // Load tab persistence setting
    setTabPersistenceEnabled(TabPersistenceService.isEnabled());
<<<<<<< HEAD
    // Load thinking preference
    setThinkingExpandedByDefault(
      ThinkingPreferencesService.isExpandedByDefault(),
    );
=======
    // Load startup intro setting (default to true if not set)
    (async () => {
      const pref = await api.getSetting('startup_intro_enabled');
      setStartupIntroEnabled(pref === null ? true : pref === 'true');
    })();
>>>>>>> 1fa2106d
  }, []);

  /**
   * Loads analytics settings
   */
  const loadAnalyticsSettings = async () => {
    const settings = analytics.getSettings();
    if (settings) {
      setAnalyticsEnabled(settings.enabled);
      setAnalyticsConsented(settings.hasConsented);
    }
  };

  /**
   * Loads the current Claude binary path
   */
  const loadClaudeBinaryPath = async () => {
    try {
      const path = await api.getClaudeBinaryPath();
      setCurrentBinaryPath(path);
    } catch (err) {
      console.error("Failed to load Claude binary path:", err);
    }
  };

  /**
   * Loads the current Claude settings
   */
  const loadSettings = async () => {
    try {
      setLoading(true);
      setError(null);
      const loadedSettings = await api.getClaudeSettings();

      // Ensure loadedSettings is an object
      if (!loadedSettings || typeof loadedSettings !== "object") {
        console.warn("Loaded settings is not an object:", loadedSettings);
        setSettings({});
        return;
      }

      setSettings(loadedSettings);

      // Parse permissions
      if (
        loadedSettings.permissions &&
        typeof loadedSettings.permissions === "object"
      ) {
        if (Array.isArray(loadedSettings.permissions.allow)) {
          setAllowRules(
            loadedSettings.permissions.allow.map(
              (rule: string, index: number) => ({
                id: `allow-${index}`,
                value: rule,
              }),
            ),
          );
        }
        if (Array.isArray(loadedSettings.permissions.deny)) {
          setDenyRules(
            loadedSettings.permissions.deny.map(
              (rule: string, index: number) => ({
                id: `deny-${index}`,
                value: rule,
              }),
            ),
          );
        }
      }

      // Parse environment variables
      if (
        loadedSettings.env &&
        typeof loadedSettings.env === "object" &&
        !Array.isArray(loadedSettings.env)
      ) {
        setEnvVars(
          Object.entries(loadedSettings.env).map(([key, value], index) => ({
            id: `env-${index}`,
            key,
            value: value as string,
          })),
        );
      }
    } catch (err) {
      console.error("Failed to load settings:", err);
      setError(
        "Failed to load settings. Please ensure ~/.claude directory exists.",
      );
      setSettings({});
    } finally {
      setLoading(false);
    }
  };

  /**
   * Saves the current settings
   */
  const saveSettings = async () => {
    try {
      setSaving(true);
      setError(null);
      setToast(null);

      // Build the settings object
      const updatedSettings: ClaudeSettings = {
        ...settings,
        permissions: {
          allow: allowRules
            .map((rule) => rule.value)
            .filter((v) => v && String(v).trim()),
          deny: denyRules
            .map((rule) => rule.value)
            .filter((v) => v && String(v).trim()),
        },
        env: envVars.reduce(
          (acc, { key, value }) => {
            if (key && String(key).trim() && value && String(value).trim()) {
              acc[key] = String(value);
            }
            return acc;
          },
          {} as Record<string, string>,
        ),
      };

      await api.saveClaudeSettings(updatedSettings);
      setSettings(updatedSettings);

      // Save Claude binary path if changed
      if (binaryPathChanged && selectedInstallation) {
        await api.setClaudeBinaryPath(selectedInstallation.path);
        setCurrentBinaryPath(selectedInstallation.path);
        setBinaryPathChanged(false);
      }

      // Save user hooks if changed
      if (userHooksChanged && getUserHooks.current) {
        const hooks = getUserHooks.current();
        await api.updateHooksConfig("user", hooks);
        setUserHooksChanged(false);
      }

      // Save proxy settings if changed
      if (proxySettingsChanged && saveProxySettings.current) {
        await saveProxySettings.current();
        setProxySettingsChanged(false);
      }

      setToast({ message: "Settings saved successfully!", type: "success" });
    } catch (err) {
      console.error("Failed to save settings:", err);
      setError("Failed to save settings.");
      setToast({ message: "Failed to save settings", type: "error" });
    } finally {
      setSaving(false);
    }
  };

  /**
   * Updates a simple setting value
   */
  const updateSetting = (key: string, value: any) => {
    setSettings((prev) => ({ ...prev, [key]: value }));
  };

  /**
   * Adds a new permission rule
   */
  const addPermissionRule = (type: "allow" | "deny") => {
    const newRule: PermissionRule = {
      id: `${type}-${Date.now()}`,
      value: "",
    };

    if (type === "allow") {
      setAllowRules((prev) => [...prev, newRule]);
    } else {
      setDenyRules((prev) => [...prev, newRule]);
    }
  };

  /**
   * Updates a permission rule
   */
  const updatePermissionRule = (
    type: "allow" | "deny",
    id: string,
    value: string,
  ) => {
    if (type === "allow") {
      setAllowRules((prev) =>
        prev.map((rule) => (rule.id === id ? { ...rule, value } : rule)),
      );
    } else {
      setDenyRules((prev) =>
        prev.map((rule) => (rule.id === id ? { ...rule, value } : rule)),
      );
    }
  };

  /**
   * Removes a permission rule
   */
  const removePermissionRule = (type: "allow" | "deny", id: string) => {
    if (type === "allow") {
      setAllowRules((prev) => prev.filter((rule) => rule.id !== id));
    } else {
      setDenyRules((prev) => prev.filter((rule) => rule.id !== id));
    }
  };

  /**
   * Adds a new environment variable
   */
  const addEnvVar = () => {
    const newVar: EnvironmentVariable = {
      id: `env-${Date.now()}`,
      key: "",
      value: "",
    };
    setEnvVars((prev) => [...prev, newVar]);
  };

  /**
   * Updates an environment variable
   */
  const updateEnvVar = (id: string, field: "key" | "value", value: string) => {
    setEnvVars((prev) =>
      prev.map((envVar) =>
        envVar.id === id ? { ...envVar, [field]: value } : envVar,
      ),
    );
  };

  /**
   * Removes an environment variable
   */
  const removeEnvVar = (id: string) => {
    setEnvVars((prev) => prev.filter((envVar) => envVar.id !== id));
  };

  /**
   * Handle Claude installation selection
   */
  const handleClaudeInstallationSelect = (installation: ClaudeInstallation) => {
    setSelectedInstallation(installation);
    setBinaryPathChanged(installation.path !== currentBinaryPath);
  };

  return (
    <div className={cn("h-full overflow-y-auto", className)}>
      <div className="max-w-6xl mx-auto flex flex-col h-full">
        {/* Header */}
        <div className="p-6">
          <div className="flex items-center justify-between">
            <div>
              <h1 className="text-heading-1">Settings</h1>
              <p className="mt-1 text-body-small text-muted-foreground">
                Configure Claude Code preferences
              </p>
            </div>
            <motion.div
              whileTap={{ scale: 0.97 }}
              transition={{ duration: 0.15 }}
            >
              <Button
                onClick={saveSettings}
                disabled={saving || loading}
                size="default"
              >
                {saving ? (
                  <>
                    <Loader2 className="mr-2 h-4 w-4 animate-spin" />
                    Saving...
                  </>
                ) : (
                  <>
                    <Save className="mr-2 h-4 w-4" />
                    Save Settings
                  </>
                )}
              </Button>
            </motion.div>
          </div>
        </div>

        {/* Error message */}
        <AnimatePresence>
          {error && (
            <motion.div
              initial={{ opacity: 0, y: 8 }}
              animate={{ opacity: 1, y: 0 }}
              exit={{ opacity: 0, y: -8 }}
              transition={{ duration: 0.15 }}
              className="mx-4 mt-4 p-3 rounded-lg bg-destructive/10 border border-destructive/50 flex items-center gap-2 text-body-small text-destructive"
            >
              <AlertCircle className="h-4 w-4" />
              {error}
            </motion.div>
          )}
        </AnimatePresence>

        {/* Content */}
        {loading ? (
          <div className="flex-1 flex items-center justify-center">
            <Loader2 className="h-8 w-8 animate-spin text-muted-foreground" />
          </div>
        ) : (
          <div className="flex-1 overflow-y-auto p-6">
            <Tabs
              value={activeTab}
              onValueChange={setActiveTab}
              className="w-full"
            >
              <TabsList className="grid grid-cols-8 w-full mb-6 h-auto p-1">
                <TabsTrigger value="general" className="py-2.5 px-3">
                  General
                </TabsTrigger>
                <TabsTrigger value="permissions" className="py-2.5 px-3">
                  Permissions
                </TabsTrigger>
                <TabsTrigger value="environment" className="py-2.5 px-3">
                  Environment
                </TabsTrigger>
                <TabsTrigger value="advanced" className="py-2.5 px-3">
                  Advanced
                </TabsTrigger>
                <TabsTrigger value="hooks" className="py-2.5 px-3">
                  Hooks
                </TabsTrigger>
                <TabsTrigger value="commands" className="py-2.5 px-3">
                  Commands
                </TabsTrigger>
                <TabsTrigger value="storage" className="py-2.5 px-3">
                  Storage
                </TabsTrigger>
                <TabsTrigger value="proxy" className="py-2.5 px-3">
                  Proxy
                </TabsTrigger>
              </TabsList>

              {/* General Settings */}
              <TabsContent value="general" className="space-y-6 mt-6">
                <Card className="p-6 space-y-6">
                  <div>
                    <h3 className="text-heading-4 mb-4">General Settings</h3>

                    <div className="space-y-4">
                      {/* Theme Selector */}
                      <div className="flex items-center justify-between">
                        <div>
                          <Label>Theme</Label>
                          <p className="text-caption text-muted-foreground mt-1">
                            Choose your preferred color theme
                          </p>
                        </div>
                        <div className="flex items-center gap-1 p-1 bg-muted/30 rounded-lg">
                          <button
                            onClick={() => setTheme("dark")}
                            className={cn(
                              "flex items-center gap-1.5 px-3 py-1.5 text-xs font-medium rounded-md transition-all",
                              theme === "dark"
                                ? "bg-background shadow-sm"
                                : "hover:bg-background/50",
                            )}
                          >
                            {theme === "dark" && <Check className="h-3 w-3" />}
                            Dark
                          </button>
                          <button
                            onClick={() => setTheme("gray")}
                            className={cn(
                              "flex items-center gap-1.5 px-3 py-1.5 text-xs font-medium rounded-md transition-all",
                              theme === "gray"
                                ? "bg-background shadow-sm"
                                : "hover:bg-background/50",
                            )}
                          >
                            {theme === "gray" && <Check className="h-3 w-3" />}
                            Gray
                          </button>
                          <button
                            onClick={() => setTheme("light")}
                            className={cn(
                              "flex items-center gap-1.5 px-3 py-1.5 text-xs font-medium rounded-md transition-all",
                              theme === "light"
                                ? "bg-background shadow-sm"
                                : "hover:bg-background/50",
                            )}
                          >
                            {theme === "light" && <Check className="h-3 w-3" />}
                            Light
                          </button>
                          <button
                            onClick={() => setTheme("custom")}
                            className={cn(
                              "flex items-center gap-1.5 px-3 py-1.5 text-xs font-medium rounded-md transition-all",
                              theme === "custom"
                                ? "bg-background shadow-sm"
                                : "hover:bg-background/50",
                            )}
                          >
                            {theme === "custom" && (
                              <Check className="h-3 w-3" />
                            )}
                            Custom
                          </button>
                        </div>
                      </div>

                      {/* Custom Color Editor */}
                      {theme === "custom" && (
                        <div className="space-y-4 p-4 border rounded-lg bg-muted/20">
                          <h4 className="text-label">Custom Theme Colors</h4>

                          <div className="grid grid-cols-2 gap-4">
                            {/* Background Color */}
                            <div className="space-y-2">
                              <Label
                                htmlFor="color-background"
                                className="text-caption"
                              >
                                Background
                              </Label>
                              <div className="flex gap-2">
                                <Input
                                  id="color-background"
                                  type="text"
                                  value={customColors.background}
                                  onChange={(e) =>
                                    setCustomColors({
                                      background: e.target.value,
                                    })
                                  }
                                  placeholder="oklch(0.12 0.01 240)"
                                  className="font-mono text-xs"
                                />
                                <div
                                  className="w-10 h-10 rounded border"
                                  style={{
                                    backgroundColor: customColors.background,
                                  }}
                                />
                              </div>
                            </div>

                            {/* Foreground Color */}
                            <div className="space-y-2">
                              <Label
                                htmlFor="color-foreground"
                                className="text-caption"
                              >
                                Foreground
                              </Label>
                              <div className="flex gap-2">
                                <Input
                                  id="color-foreground"
                                  type="text"
                                  value={customColors.foreground}
                                  onChange={(e) =>
                                    setCustomColors({
                                      foreground: e.target.value,
                                    })
                                  }
                                  placeholder="oklch(0.98 0.01 240)"
                                  className="font-mono text-xs"
                                />
                                <div
                                  className="w-10 h-10 rounded border"
                                  style={{
                                    backgroundColor: customColors.foreground,
                                  }}
                                />
                              </div>
                            </div>

                            {/* Primary Color */}
                            <div className="space-y-2">
                              <Label
                                htmlFor="color-primary"
                                className="text-caption"
                              >
                                Primary
                              </Label>
                              <div className="flex gap-2">
                                <Input
                                  id="color-primary"
                                  type="text"
                                  value={customColors.primary}
                                  onChange={(e) =>
                                    setCustomColors({ primary: e.target.value })
                                  }
                                  placeholder="oklch(0.98 0.01 240)"
                                  className="font-mono text-xs"
                                />
                                <div
                                  className="w-10 h-10 rounded border"
                                  style={{
                                    backgroundColor: customColors.primary,
                                  }}
                                />
                              </div>
                            </div>

                            {/* Card Color */}
                            <div className="space-y-2">
                              <Label
                                htmlFor="color-card"
                                className="text-caption"
                              >
                                Card
                              </Label>
                              <div className="flex gap-2">
                                <Input
                                  id="color-card"
                                  type="text"
                                  value={customColors.card}
                                  onChange={(e) =>
                                    setCustomColors({ card: e.target.value })
                                  }
                                  placeholder="oklch(0.14 0.01 240)"
                                  className="font-mono text-xs"
                                />
                                <div
                                  className="w-10 h-10 rounded border"
                                  style={{ backgroundColor: customColors.card }}
                                />
                              </div>
                            </div>

                            {/* Accent Color */}
                            <div className="space-y-2">
                              <Label
                                htmlFor="color-accent"
                                className="text-caption"
                              >
                                Accent
                              </Label>
                              <div className="flex gap-2">
                                <Input
                                  id="color-accent"
                                  type="text"
                                  value={customColors.accent}
                                  onChange={(e) =>
                                    setCustomColors({ accent: e.target.value })
                                  }
                                  placeholder="oklch(0.16 0.01 240)"
                                  className="font-mono text-xs"
                                />
                                <div
                                  className="w-10 h-10 rounded border"
                                  style={{
                                    backgroundColor: customColors.accent,
                                  }}
                                />
                              </div>
                            </div>

                            {/* Destructive Color */}
                            <div className="space-y-2">
                              <Label
                                htmlFor="color-destructive"
                                className="text-caption"
                              >
                                Destructive
                              </Label>
                              <div className="flex gap-2">
                                <Input
                                  id="color-destructive"
                                  type="text"
                                  value={customColors.destructive}
                                  onChange={(e) =>
                                    setCustomColors({
                                      destructive: e.target.value,
                                    })
                                  }
                                  placeholder="oklch(0.6 0.2 25)"
                                  className="font-mono text-xs"
                                />
                                <div
                                  className="w-10 h-10 rounded border"
                                  style={{
                                    backgroundColor: customColors.destructive,
                                  }}
                                />
                              </div>
                            </div>
                          </div>

                          <p className="text-caption text-muted-foreground">
                            Use CSS color values (hex, rgb, oklch, etc.).
                            Changes apply immediately.
                          </p>
                        </div>
                      )}

                      {/* Include Co-authored By */}
                      <div className="flex items-center justify-between">
                        <div className="space-y-0.5 flex-1">
                          <Label htmlFor="coauthored">
                            Include "Co-authored by Claude"
                          </Label>
                          <p className="text-caption text-muted-foreground">
                            Add Claude attribution to git commits and pull
                            requests
                          </p>
                        </div>
                        <Switch
                          id="coauthored"
                          checked={settings?.includeCoAuthoredBy !== false}
                          onCheckedChange={(checked) =>
                            updateSetting("includeCoAuthoredBy", checked)
                          }
                        />
                      </div>

                      {/* Verbose Output */}
                      <div className="flex items-center justify-between">
                        <div className="space-y-0.5 flex-1">
                          <Label htmlFor="verbose">Verbose Output</Label>
                          <p className="text-caption text-muted-foreground">
                            Show full bash and command outputs
                          </p>
                        </div>
                        <Switch
                          id="verbose"
                          checked={settings?.verbose === true}
                          onCheckedChange={(checked) =>
                            updateSetting("verbose", checked)
                          }
                        />
                      </div>

                      {/* Cleanup Period */}
                      <div className="space-y-2">
                        <div className="flex items-center justify-between">
                          <div className="flex-1">
                            <Label htmlFor="cleanup">
                              Chat Transcript Retention (days)
                            </Label>
                            <p className="text-caption text-muted-foreground mt-1">
                              How long to retain chat transcripts locally
                              (default: 30 days)
                            </p>
                          </div>
                          <Input
                            id="cleanup"
                            type="number"
                            min="1"
                            placeholder="30"
                            value={settings?.cleanupPeriodDays || ""}
                            onChange={(e) => {
                              const value = e.target.value
                                ? parseInt(e.target.value)
                                : undefined;
                              updateSetting("cleanupPeriodDays", value);
                            }}
                            className="w-24"
                          />
                        </div>
                      </div>

                      {/* Claude Binary Path Selector */}
                      <div className="space-y-3">
                        <ClaudeVersionSelector
                          selectedPath={currentBinaryPath}
                          onSelect={handleClaudeInstallationSelect}
                          simplified={true}
                        />
                        {binaryPathChanged && (
                          <p className="text-caption text-amber-600 dark:text-amber-400 flex items-center gap-1">
                            <AlertCircle className="h-3 w-3" />
                            Changes will be applied when you save settings.
                          </p>
                        )}
                      </div>

                      {/* Separator */}
                      <div className="border-t border-border pt-4 mt-6" />

                      {/* Analytics Toggle */}
                      <div className="flex items-center justify-between">
                        <div className="space-y-1">
                          <Label htmlFor="analytics-enabled">
                            Enable Analytics
                          </Label>
                          <p className="text-caption text-muted-foreground">
                            Help improve Claudia by sharing anonymous usage data
                          </p>
                        </div>
                        <Switch
                          id="analytics-enabled"
                          checked={analyticsEnabled}
                          onCheckedChange={async (checked) => {
                            if (checked && !analyticsConsented) {
                              setShowAnalyticsConsent(true);
                            } else if (checked) {
                              await analytics.enable();
                              setAnalyticsEnabled(true);
                              trackEvent.settingsChanged(
                                "analytics_enabled",
                                true,
                              );
                              setToast({
                                message: "Analytics enabled",
                                type: "success",
                              });
                            } else {
                              await analytics.disable();
                              setAnalyticsEnabled(false);
                              trackEvent.settingsChanged(
                                "analytics_enabled",
                                false,
                              );
                              setToast({
                                message: "Analytics disabled",
                                type: "success",
                              });
                            }
                          }}
                        />
                      </div>

                      {/* Privacy Info */}
                      {analyticsEnabled && (
                        <div className="rounded-lg border border-border bg-muted/50 p-3">
                          <div className="flex gap-2">
                            <Shield className="h-4 w-4 text-primary flex-shrink-0 mt-0.5" />
                            <div className="space-y-1">
                              <p className="text-xs font-medium text-foreground">
                                Your privacy is protected
                              </p>
                              <ul className="text-xs text-muted-foreground space-y-0.5">
                                <li>
                                  • No personal information or file contents
                                  collected
                                </li>
                                <li>• All data is anonymous with random IDs</li>
                                <li>• You can disable analytics at any time</li>
                              </ul>
                            </div>
                          </div>
                        </div>
                      )}

                      {/* Tab Persistence Toggle */}
                      <div className="flex items-center justify-between">
                        <div className="space-y-1">
                          <Label htmlFor="tab-persistence">
                            Remember Open Tabs
                          </Label>
                          <p className="text-caption text-muted-foreground">
                            Restore your tabs when you restart the app
                          </p>
                        </div>
                        <Switch
                          id="tab-persistence"
                          checked={tabPersistenceEnabled}
                          onCheckedChange={(checked) => {
                            TabPersistenceService.setEnabled(checked);
                            setTabPersistenceEnabled(checked);
                            trackEvent.settingsChanged(
                              "tab_persistence_enabled",
                              checked,
                            );
                            setToast({
                              message: checked
                                ? "Tab persistence enabled - your tabs will be restored on restart"
                                : "Tab persistence disabled - tabs will not be saved",
                              type: "success",
                            });
                          }}
                        />
                      </div>

                      {/* Thinking Expanded By Default */}
                      <div className="flex items-center justify-between">
                        <div className="space-y-1">
                          <Label htmlFor="thinking-expanded-default">
                            Show Thinking Expanded by Default
                          </Label>
                          <p className="text-caption text-muted-foreground">
                            Expand AI thinking/analysis blocks automatically
                          </p>
                        </div>
                        <Switch
                          id="thinking-expanded-default"
                          checked={thinkingExpandedByDefault}
                          onCheckedChange={(checked) => {
                            setThinkingExpandedByDefault(checked);
                            ThinkingPreferencesService.setExpandedByDefault(
                              checked,
                            );
                            trackEvent.settingsChanged(
                              "thinking_expanded_by_default",
                              checked,
                            );
                            setToast({
                              message: checked
                                ? "Thinking will be expanded by default"
                                : "Thinking will be collapsed by default",
                              type: "success",
                            });
                          }}
                        />
                      </div>
                    </div>

                    {/* Startup Intro Toggle */}
                    <div className="flex items-center justify-between">
                      <div className="space-y-1">
                        <Label htmlFor="startup-intro">Show Welcome Intro on Startup</Label>
                        <p className="text-caption text-muted-foreground">
                          Display a brief welcome animation when the app launches
                        </p>
                      </div>
                      <Switch
                        id="startup-intro"
                        checked={startupIntroEnabled}
                        onCheckedChange={async (checked) => {
                          setStartupIntroEnabled(checked);
                          try {
                            await api.saveSetting('startup_intro_enabled', checked ? 'true' : 'false');
                            trackEvent.settingsChanged('startup_intro_enabled', checked);
                            setToast({ 
                              message: checked 
                                ? 'Welcome intro enabled' 
                                : 'Welcome intro disabled', 
                              type: 'success' 
                            });
                          } catch (e) {
                            setToast({ message: 'Failed to update preference', type: 'error' });
                          }
                        }}
                      />
                    </div>
                  </div>
                </Card>
              </TabsContent>

              {/* Permissions Settings */}
              <TabsContent value="permissions" className="space-y-6">
                <Card className="p-6">
                  <div className="space-y-6">
                    <div>
                      <h3 className="text-heading-4 mb-2">Permission Rules</h3>
                      <p className="text-body-small text-muted-foreground mb-4">
                        Control which tools Claude Code can use without manual
                        approval
                      </p>
                    </div>

                    {/* Allow Rules */}
                    <div className="space-y-3">
                      <div className="flex items-center justify-between">
                        <Label className="text-label text-green-500">
                          Allow Rules
                        </Label>
                        <Button
                          variant="outline"
                          size="sm"
                          onClick={() => addPermissionRule("allow")}
                          className="gap-2 hover:border-green-500/50 hover:text-green-500"
                        >
                          <Plus className="h-3 w-3" />
                          Add Rule
                        </Button>
                      </div>
                      <div className="space-y-2">
                        {allowRules.length === 0 ? (
                          <p className="text-xs text-muted-foreground py-2">
                            No allow rules configured. Claude will ask for
                            approval for all tools.
                          </p>
                        ) : (
                          allowRules.map((rule) => (
                            <motion.div
                              key={rule.id}
                              initial={{ opacity: 0, x: -8 }}
                              animate={{ opacity: 1, x: 0 }}
                              transition={{ duration: 0.15 }}
                              className="flex items-center gap-2"
                            >
                              <Input
                                placeholder="e.g., Bash(npm run test:*)"
                                value={rule.value}
                                onChange={(e) =>
                                  updatePermissionRule(
                                    "allow",
                                    rule.id,
                                    e.target.value,
                                  )
                                }
                                className="flex-1"
                              />
                              <Button
                                variant="ghost"
                                size="icon"
                                onClick={() =>
                                  removePermissionRule("allow", rule.id)
                                }
                                className="h-8 w-8"
                              >
                                <Trash2 className="h-4 w-4" />
                              </Button>
                            </motion.div>
                          ))
                        )}
                      </div>
                    </div>

                    {/* Deny Rules */}
                    <div className="space-y-3">
                      <div className="flex items-center justify-between">
                        <Label className="text-label text-red-500">
                          Deny Rules
                        </Label>
                        <Button
                          variant="outline"
                          size="sm"
                          onClick={() => addPermissionRule("deny")}
                          className="gap-2 hover:border-red-500/50 hover:text-red-500"
                        >
                          <Plus className="h-3 w-3" />
                          Add Rule
                        </Button>
                      </div>
                      <div className="space-y-2">
                        {denyRules.length === 0 ? (
                          <p className="text-xs text-muted-foreground py-2">
                            No deny rules configured.
                          </p>
                        ) : (
                          denyRules.map((rule) => (
                            <motion.div
                              key={rule.id}
                              initial={{ opacity: 0, x: -8 }}
                              animate={{ opacity: 1, x: 0 }}
                              transition={{ duration: 0.15 }}
                              className="flex items-center gap-2"
                            >
                              <Input
                                placeholder="e.g., Bash(curl:*)"
                                value={rule.value}
                                onChange={(e) =>
                                  updatePermissionRule(
                                    "deny",
                                    rule.id,
                                    e.target.value,
                                  )
                                }
                                className="flex-1"
                              />
                              <Button
                                variant="ghost"
                                size="icon"
                                onClick={() =>
                                  removePermissionRule("deny", rule.id)
                                }
                                className="h-8 w-8"
                              >
                                <Trash2 className="h-4 w-4" />
                              </Button>
                            </motion.div>
                          ))
                        )}
                      </div>
                    </div>

                    <div className="pt-2 space-y-2">
                      <p className="text-xs text-muted-foreground">
                        <strong>Examples:</strong>
                      </p>
                      <ul className="text-caption text-muted-foreground space-y-1 ml-4">
                        <li>
                          •{" "}
                          <code className="px-1 py-0.5 rounded bg-green-500/10 text-green-600 dark:text-green-400">
                            Bash
                          </code>{" "}
                          - Allow all bash commands
                        </li>
                        <li>
                          •{" "}
                          <code className="px-1 py-0.5 rounded bg-green-500/10 text-green-600 dark:text-green-400">
                            Bash(npm run build)
                          </code>{" "}
                          - Allow exact command
                        </li>
                        <li>
                          •{" "}
                          <code className="px-1 py-0.5 rounded bg-green-500/10 text-green-600 dark:text-green-400">
                            Bash(npm run test:*)
                          </code>{" "}
                          - Allow commands with prefix
                        </li>
                        <li>
                          •{" "}
                          <code className="px-1 py-0.5 rounded bg-green-500/10 text-green-600 dark:text-green-400">
                            Read(~/.zshrc)
                          </code>{" "}
                          - Allow reading specific file
                        </li>
                        <li>
                          •{" "}
                          <code className="px-1 py-0.5 rounded bg-green-500/10 text-green-600 dark:text-green-400">
                            Edit(docs/**)
                          </code>{" "}
                          - Allow editing files in docs directory
                        </li>
                      </ul>
                    </div>
                  </div>
                </Card>
              </TabsContent>

              {/* Environment Variables */}
              <TabsContent value="environment" className="space-y-6">
                <Card className="p-6">
                  <div className="space-y-6">
                    <div className="flex items-center justify-between">
                      <div>
                        <h3 className="text-heading-4">
                          Environment Variables
                        </h3>
                        <p className="text-sm text-muted-foreground mt-1">
                          Environment variables applied to every Claude Code
                          session
                        </p>
                      </div>
                      <Button
                        variant="outline"
                        size="sm"
                        onClick={addEnvVar}
                        className="gap-2"
                      >
                        <Plus className="h-3 w-3" />
                        Add Variable
                      </Button>
                    </div>

                    <div className="space-y-3">
                      {envVars.length === 0 ? (
                        <p className="text-xs text-muted-foreground py-2">
                          No environment variables configured.
                        </p>
                      ) : (
                        envVars.map((envVar) => (
                          <motion.div
                            key={envVar.id}
                            initial={{ opacity: 0, x: -20 }}
                            animate={{ opacity: 1, x: 0 }}
                            className="flex items-center gap-2"
                          >
                            <Input
                              placeholder="KEY"
                              value={envVar.key}
                              onChange={(e) =>
                                updateEnvVar(envVar.id, "key", e.target.value)
                              }
                              className="flex-1 font-mono text-sm"
                            />
                            <span className="text-muted-foreground">=</span>
                            <Input
                              placeholder="value"
                              value={envVar.value}
                              onChange={(e) =>
                                updateEnvVar(envVar.id, "value", e.target.value)
                              }
                              className="flex-1 font-mono text-sm"
                            />
                            <Button
                              variant="ghost"
                              size="icon"
                              onClick={() => removeEnvVar(envVar.id)}
                              className="h-8 w-8 hover:text-destructive"
                            >
                              <Trash2 className="h-4 w-4" />
                            </Button>
                          </motion.div>
                        ))
                      )}
                    </div>

                    <div className="pt-2 space-y-2">
                      <p className="text-xs text-muted-foreground">
                        <strong>Common variables:</strong>
                      </p>
                      <ul className="text-caption text-muted-foreground space-y-1 ml-4">
                        <li>
                          •{" "}
                          <code className="px-1 py-0.5 rounded bg-blue-500/10 text-blue-600 dark:text-blue-400">
                            CLAUDE_CODE_ENABLE_TELEMETRY
                          </code>{" "}
                          - Enable/disable telemetry (0 or 1)
                        </li>
                        <li>
                          •{" "}
                          <code className="px-1 py-0.5 rounded bg-blue-500/10 text-blue-600 dark:text-blue-400">
                            ANTHROPIC_MODEL
                          </code>{" "}
                          - Custom model name
                        </li>
                        <li>
                          •{" "}
                          <code className="px-1 py-0.5 rounded bg-blue-500/10 text-blue-600 dark:text-blue-400">
                            DISABLE_COST_WARNINGS
                          </code>{" "}
                          - Disable cost warnings (1)
                        </li>
                      </ul>
                    </div>
                  </div>
                </Card>
              </TabsContent>
              {/* Advanced Settings */}
              <TabsContent value="advanced" className="space-y-6">
                <Card className="p-6">
                  <div className="space-y-6">
                    <div>
                      <h3 className="text-base font-semibold mb-4">
                        Advanced Settings
                      </h3>
                      <p className="text-sm text-muted-foreground mb-6">
                        Additional configuration options for advanced users
                      </p>
                    </div>

                    {/* API Key Helper */}
                    <div className="space-y-2">
                      <Label htmlFor="apiKeyHelper">
                        API Key Helper Script
                      </Label>
                      <Input
                        id="apiKeyHelper"
                        placeholder="/path/to/generate_api_key.sh"
                        value={settings?.apiKeyHelper || ""}
                        onChange={(e) =>
                          updateSetting(
                            "apiKeyHelper",
                            e.target.value || undefined,
                          )
                        }
                      />
                      <p className="text-xs text-muted-foreground">
                        Custom script to generate auth values for API requests
                      </p>
                    </div>

                    {/* Raw JSON Editor */}
                    <div className="space-y-2">
                      <Label>Raw Settings (JSON)</Label>
                      <div className="p-3 rounded-md bg-muted font-mono text-xs overflow-x-auto whitespace-pre-wrap">
                        <pre>{JSON.stringify(settings, null, 2)}</pre>
                      </div>
                      <p className="text-xs text-muted-foreground">
                        This shows the raw JSON that will be saved to
                        ~/.claude/settings.json
                      </p>
                    </div>
                  </div>
                </Card>
              </TabsContent>

              {/* Hooks Settings */}
              <TabsContent value="hooks" className="space-y-6">
                <Card className="p-6">
                  <div className="space-y-4">
                    <div>
                      <h3 className="text-base font-semibold mb-2">
                        User Hooks
                      </h3>
                      <p className="text-body-small text-muted-foreground mb-4">
                        Configure hooks that apply to all Claude Code sessions
                        for your user account. These are stored in{" "}
                        <code className="mx-1 px-2 py-1 bg-muted rounded text-xs">
                          ~/.claude/settings.json
                        </code>
                      </p>
                    </div>

                    <HooksEditor
                      key={activeTab}
                      scope="user"
                      className="border-0"
                      hideActions={true}
                      onChange={(hasChanges, getHooks) => {
                        setUserHooksChanged(hasChanges);
                        getUserHooks.current = getHooks;
                      }}
                    />
                  </div>
                </Card>
              </TabsContent>

              {/* Commands Tab */}
              <TabsContent value="commands">
                <Card className="p-6">
                  <SlashCommandsManager className="p-0" />
                </Card>
              </TabsContent>

              {/* Storage Tab */}
              <TabsContent value="storage">
                <StorageTab />
              </TabsContent>

              {/* Proxy Settings */}
              <TabsContent value="proxy">
                <Card className="p-6">
                  <ProxySettings
                    setToast={setToast}
                    onChange={(hasChanges, _getSettings, save) => {
                      setProxySettingsChanged(hasChanges);
                      saveProxySettings.current = save;
                    }}
                  />
                </Card>
              </TabsContent>
            </Tabs>
          </div>
        )}
      </div>

      {/* Toast Notification */}
      <ToastContainer>
        {toast && (
          <Toast
            message={toast.message}
            type={toast.type}
            onDismiss={() => setToast(null)}
          />
        )}
      </ToastContainer>

      {/* Analytics Consent Dialog */}
      <AnalyticsConsent
        open={showAnalyticsConsent}
        onOpenChange={setShowAnalyticsConsent}
        onComplete={async () => {
          await loadAnalyticsSettings();
          setShowAnalyticsConsent(false);
        }}
      />
    </div>
  );
};<|MERGE_RESOLUTION|>--- conflicted
+++ resolved
@@ -98,15 +98,15 @@
 
   // Tab persistence state
   const [tabPersistenceEnabled, setTabPersistenceEnabled] = useState(true);
-<<<<<<< HEAD
+
   const [thinkingExpandedByDefault, setThinkingExpandedByDefault] =
     useState<boolean>(true);
 
-=======
+
   // Startup intro preference
   const [startupIntroEnabled, setStartupIntroEnabled] = useState(true);
   
->>>>>>> 1fa2106d
+
   // Load settings on mount
   useEffect(() => {
     loadSettings();
@@ -114,19 +114,19 @@
     loadAnalyticsSettings();
     // Load tab persistence setting
     setTabPersistenceEnabled(TabPersistenceService.isEnabled());
-<<<<<<< HEAD
+
     // Load thinking preference
     setThinkingExpandedByDefault(
       ThinkingPreferencesService.isExpandedByDefault(),
     );
-=======
+
     // Load startup intro setting (default to true if not set)
     (async () => {
       const pref = await api.getSetting('startup_intro_enabled');
       setStartupIntroEnabled(pref === null ? true : pref === 'true');
     })();
->>>>>>> 1fa2106d
-  }, []);
+
+}, []);
 
   /**
    * Loads analytics settings
