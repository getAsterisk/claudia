import React, { useState, useEffect } from "react";
import { motion, AnimatePresence } from "framer-motion";
import { 
  Plus, 
  Trash2, 
  Save, 
  AlertCircle,
  Loader2,
<<<<<<< HEAD
  RefreshCw,
  ChevronDown,
  ChevronUp,
  BarChart3,
=======
>>>>>>> 1fa2106d
  Shield,
  Check,
} from "lucide-react";
import { Button } from "@/components/ui/button";
import { Input } from "@/components/ui/input";
import { Label } from "@/components/ui/label";
import { Switch } from "@/components/ui/switch";
import { Card } from "@/components/ui/card";
import { Tabs, TabsList, TabsTrigger, TabsContent } from "@/components/ui/tabs";
import { 
  api, 
  type ClaudeSettings,
  type ClaudeInstallation,
  type CustomModel,
  type ModelConfig
} from "@/lib/api";
import { cn } from "@/lib/utils";
import { Toast, ToastContainer } from "@/components/ui/toast";
import { ClaudeVersionSelector } from "./ClaudeVersionSelector";
import { StorageTab } from "./StorageTab";
import { HooksEditor } from "./HooksEditor";
import { SlashCommandsManager } from "./SlashCommandsManager";
import { ProxySettings } from "./ProxySettings";
import { AnalyticsConsent } from "./AnalyticsConsent";
import { useTheme, useTrackEvent } from "@/hooks";
import { analytics } from "@/lib/analytics";
import { TabPersistenceService } from "@/services/tabPersistence";

interface SettingsProps {
  /**
   * Callback to go back to the main view
   */
  onBack: () => void;
  /**
   * Optional className for styling
   */
  className?: string;
}

interface PermissionRule {
  id: string;
  value: string;
}

interface EnvironmentVariable {
  id: string;
  key: string;
  value: string;
}

/**
 * Comprehensive Settings UI for managing Claude Code settings
 * Provides a no-code interface for editing the settings.json file
 */
export const Settings: React.FC<SettingsProps> = ({
  className,
}) => {
  const [settings, setSettings] = useState<ClaudeSettings | null>(null);
  const [loading, setLoading] = useState(true);
  const [saving, setSaving] = useState(false);
  const [error, setError] = useState<string | null>(null);
  const [activeTab, setActiveTab] = useState("general");
  const [currentBinaryPath, setCurrentBinaryPath] = useState<string | null>(null);
  const [selectedInstallation, setSelectedInstallation] = useState<ClaudeInstallation | null>(null);
  const [binaryPathChanged, setBinaryPathChanged] = useState(false);
  const [toast, setToast] = useState<{ message: string; type: 'success' | 'error' } | null>(null);
  
  // Permission rules state
  const [allowRules, setAllowRules] = useState<PermissionRule[]>([]);
  const [denyRules, setDenyRules] = useState<PermissionRule[]>([]);
  
  // Environment variables state
  const [envVars, setEnvVars] = useState<EnvironmentVariable[]>([]);
  
  // Custom models state
  const [customModels, setCustomModels] = useState<CustomModel[]>([]);
  const [modelConfig, setModelConfig] = useState<ModelConfig | null>(null);
  const [modelsChanged, setModelsChanged] = useState(false);
  
  // Official models state
  const [officialModels, setOfficialModels] = useState<CustomModel[]>([]);
  const [loadingOfficialModels, setLoadingOfficialModels] = useState(false);
  const [officialModelsExpanded, setOfficialModelsExpanded] = useState(false);
  
  // Hooks state
  const [userHooksChanged, setUserHooksChanged] = useState(false);
  const getUserHooks = React.useRef<(() => any) | null>(null);
  
  // Theme hook
  const { theme, setTheme, customColors, setCustomColors } = useTheme();
  
  // Proxy state
  const [proxySettingsChanged, setProxySettingsChanged] = useState(false);
  const saveProxySettings = React.useRef<(() => Promise<void>) | null>(null);
  
  // Analytics state
  const [analyticsEnabled, setAnalyticsEnabled] = useState(false);
  const [analyticsConsented, setAnalyticsConsented] = useState(false);
  const [showAnalyticsConsent, setShowAnalyticsConsent] = useState(false);
  const trackEvent = useTrackEvent();
  
  // Tab persistence state
  const [tabPersistenceEnabled, setTabPersistenceEnabled] = useState(true);
  // Startup intro preference
  const [startupIntroEnabled, setStartupIntroEnabled] = useState(true);
  
  // Load settings on mount
  useEffect(() => {
    loadSettings();
    loadClaudeBinaryPath();
    loadAnalyticsSettings();
    // Load tab persistence setting
    setTabPersistenceEnabled(TabPersistenceService.isEnabled());
    // Load startup intro setting (default to true if not set)
    (async () => {
      const pref = await api.getSetting('startup_intro_enabled');
      setStartupIntroEnabled(pref === null ? true : pref === 'true');
    })();
  }, []);

  /**
   * Loads analytics settings
   */
  const loadAnalyticsSettings = async () => {
    const settings = analytics.getSettings();
    if (settings) {
      setAnalyticsEnabled(settings.enabled);
      setAnalyticsConsented(settings.hasConsented);
    }
  };

  /**
   * Loads the current Claude binary path
   */
  const loadClaudeBinaryPath = async () => {
    try {
      const path = await api.getClaudeBinaryPath();
      setCurrentBinaryPath(path);
    } catch (err) {
      console.error("Failed to load Claude binary path:", err);
    }
  };

  /**
   * Loads the current Claude settings
   */
  const loadSettings = async () => {
    try {
      setLoading(true);
      setError(null);
      const loadedSettings = await api.getClaudeSettings();
      
      // Ensure loadedSettings is an object
      if (!loadedSettings || typeof loadedSettings !== 'object') {
        console.warn("Loaded settings is not an object:", loadedSettings);
        setSettings({});
        return;
      }
      
      setSettings(loadedSettings);

      // Parse permissions
      if (loadedSettings.permissions && typeof loadedSettings.permissions === 'object') {
        if (Array.isArray(loadedSettings.permissions.allow)) {
          setAllowRules(
            loadedSettings.permissions.allow.map((rule: string, index: number) => ({
              id: `allow-${index}`,
              value: rule,
            }))
          );
        }
        if (Array.isArray(loadedSettings.permissions.deny)) {
          setDenyRules(
            loadedSettings.permissions.deny.map((rule: string, index: number) => ({
              id: `deny-${index}`,
              value: rule,
            }))
          );
        }
      }

      // Parse environment variables
      if (loadedSettings.env && typeof loadedSettings.env === 'object' && !Array.isArray(loadedSettings.env)) {
        setEnvVars(
          Object.entries(loadedSettings.env).map(([key, value], index) => ({
            id: `env-${index}`,
            key,
            value: value as string,
          }))
        );
      }

      // Load model configuration
      try {
        const modelConfig = await api.getAvailableModels();
        setModelConfig(modelConfig);
        setCustomModels(modelConfig.custom_models);
      } catch (err) {
        console.error("Failed to load model configuration:", err);
        setModelConfig({ custom_models: [], env_model: undefined });
        setCustomModels([]);
      }
    } catch (err) {
      console.error("Failed to load settings:", err);
      setError("Failed to load settings. Please ensure ~/.claude directory exists.");
      setSettings({});
    } finally {
      setLoading(false);
    }
  };

  /**
   * Loads official Anthropic models
   */
  const loadOfficialModels = async () => {
    try {
      setLoadingOfficialModels(true);
      const models = await api.getOfficialModels();
      setOfficialModels(models);
      // Auto-expand when models are loaded for the first time
      if (models.length > 0 && !officialModelsExpanded) {
        setOfficialModelsExpanded(true);
      }
    } catch (err) {
      console.error("Failed to load official models:", err);
      setToast({ message: "Failed to load official models", type: "error" });
    } finally {
      setLoadingOfficialModels(false);
    }
  };

  /**
   * Saves the current settings
   */
  const saveSettings = async () => {
    try {
      setSaving(true);
      setError(null);
      setToast(null);

      // Build the settings object
      const updatedSettings: ClaudeSettings = {
        ...settings,
        permissions: {
          allow: allowRules.map(rule => rule.value).filter(v => v && String(v).trim()),
          deny: denyRules.map(rule => rule.value).filter(v => v && String(v).trim()),
        },
        env: envVars.reduce((acc, { key, value }) => {
          if (key && String(key).trim() && value && String(value).trim()) {
            acc[key] = String(value);
          }
          return acc;
        }, {} as Record<string, string>),
      };

      await api.saveClaudeSettings(updatedSettings);
      setSettings(updatedSettings);

      // Save Claude binary path if changed
      if (binaryPathChanged && selectedInstallation) {
        await api.setClaudeBinaryPath(selectedInstallation.path);
        setCurrentBinaryPath(selectedInstallation.path);
        setBinaryPathChanged(false);
      }

      // Save user hooks if changed
      if (userHooksChanged && getUserHooks.current) {
        const hooks = getUserHooks.current();
        await api.updateHooksConfig('user', hooks);
        setUserHooksChanged(false);
      }

      // Save proxy settings if changed
      if (proxySettingsChanged && saveProxySettings.current) {
        await saveProxySettings.current();
        setProxySettingsChanged(false);
      }

      setToast({ message: "Settings saved successfully!", type: "success" });
    } catch (err) {
      console.error("Failed to save settings:", err);
      setError("Failed to save settings.");
      setToast({ message: "Failed to save settings", type: "error" });
    } finally {
      setSaving(false);
    }
  };

  /**
   * Updates a simple setting value
   */
  const updateSetting = (key: string, value: any) => {
    setSettings(prev => ({ ...prev, [key]: value }));
  };

  /**
   * Adds a new permission rule
   */
  const addPermissionRule = (type: "allow" | "deny") => {
    const newRule: PermissionRule = {
      id: `${type}-${Date.now()}`,
      value: "",
    };
    
    if (type === "allow") {
      setAllowRules(prev => [...prev, newRule]);
    } else {
      setDenyRules(prev => [...prev, newRule]);
    }
  };

  /**
   * Updates a permission rule
   */
  const updatePermissionRule = (type: "allow" | "deny", id: string, value: string) => {
    if (type === "allow") {
      setAllowRules(prev => prev.map(rule => 
        rule.id === id ? { ...rule, value } : rule
      ));
    } else {
      setDenyRules(prev => prev.map(rule => 
        rule.id === id ? { ...rule, value } : rule
      ));
    }
  };

  /**
   * Removes a permission rule
   */
  const removePermissionRule = (type: "allow" | "deny", id: string) => {
    if (type === "allow") {
      setAllowRules(prev => prev.filter(rule => rule.id !== id));
    } else {
      setDenyRules(prev => prev.filter(rule => rule.id !== id));
    }
  };

  /**
   * Adds a new environment variable
   */
  const addEnvVar = () => {
    const newVar: EnvironmentVariable = {
      id: `env-${Date.now()}`,
      key: "",
      value: "",
    };
    setEnvVars(prev => [...prev, newVar]);
  };

  /**
   * Updates an environment variable
   */
  const updateEnvVar = (id: string, field: "key" | "value", value: string) => {
    setEnvVars(prev => prev.map(envVar => 
      envVar.id === id ? { ...envVar, [field]: value } : envVar
    ));
  };

  /**
   * Removes an environment variable
   */
  const removeEnvVar = (id: string) => {
    setEnvVars(prev => prev.filter(envVar => envVar.id !== id));
  };

  /**
   * Handle Claude installation selection
   */
  const handleClaudeInstallationSelect = (installation: ClaudeInstallation) => {
    setSelectedInstallation(installation);
    setBinaryPathChanged(installation.path !== currentBinaryPath);
  };

  /**
   * Adds a new custom model
   */
  const addCustomModel = () => {
    const newModel: CustomModel = {
      name: "",
      identifier: "",
      description: "",
    };
    setCustomModels(prev => [...prev, newModel]);
    setModelsChanged(true);
  };

  /**
   * Adds an official model to custom models list
   */
  const addOfficialModelToCustom = (officialModel: CustomModel) => {
    // Check if model already exists in custom models
    const exists = customModels.some(model => model.identifier === officialModel.identifier);
    if (exists) {
      setToast({ message: "Model already exists in custom models", type: "error" });
      return;
    }
    
    setCustomModels(prev => [...prev, officialModel]);
    setModelsChanged(true);
    setToast({ message: `Added ${officialModel.name} to custom models`, type: "success" });
  };

  /**
   * Updates a custom model
   */
  const updateCustomModel = (index: number, field: keyof CustomModel, value: string) => {
    setCustomModels(prev => prev.map((model, i) => 
      i === index ? { ...model, [field]: value } : model
    ));
    setModelsChanged(true);
  };

  /**
   * Removes a custom model
   */
  const removeCustomModel = (index: number) => {
    setCustomModels(prev => prev.filter((_, i) => i !== index));
    setModelsChanged(true);
  };

  /**
   * Saves custom models
   */
  const saveCustomModels = async () => {
    try {
      setSaving(true);
      await api.saveCustomModels(customModels);
      setModelsChanged(false);
      setToast({ message: "Custom models saved successfully!", type: "success" });
    } catch (err) {
      console.error("Failed to save custom models:", err);
      setToast({ message: "Failed to save custom models", type: "error" });
    } finally {
      setSaving(false);
    }
  };

  return (
    <div className={cn("h-full overflow-y-auto", className)}>
      <div className="max-w-6xl mx-auto flex flex-col h-full">
        {/* Header */}
        <div className="p-6">
          <div className="flex items-center justify-between">
            <div>
              <h1 className="text-heading-1">Settings</h1>
              <p className="mt-1 text-body-small text-muted-foreground">
                Configure Claude Code preferences
              </p>
            </div>
            <motion.div
              whileTap={{ scale: 0.97 }}
              transition={{ duration: 0.15 }}
            >
              <Button
                onClick={saveSettings}
                disabled={saving || loading}
                size="default"
              >
                {saving ? (
                  <>
                    <Loader2 className="mr-2 h-4 w-4 animate-spin" />
                    Saving...
                  </>
                ) : (
                  <>
                    <Save className="mr-2 h-4 w-4" />
                    Save Settings
                  </>
                )}
              </Button>
            </motion.div>
          </div>
        </div>
      
      {/* Error message */}
      <AnimatePresence>
        {error && (
          <motion.div
            initial={{ opacity: 0, y: 8 }}
            animate={{ opacity: 1, y: 0 }}
            exit={{ opacity: 0, y: -8 }}
            transition={{ duration: 0.15 }}
            className="mx-4 mt-4 p-3 rounded-lg bg-destructive/10 border border-destructive/50 flex items-center gap-2 text-body-small text-destructive"
          >
            <AlertCircle className="h-4 w-4" />
            {error}
          </motion.div>
        )}
      </AnimatePresence>
      
      {/* Content */}
      {loading ? (
        <div className="flex-1 flex items-center justify-center">
          <Loader2 className="h-8 w-8 animate-spin text-muted-foreground" />
        </div>
      ) : (
        <div className="flex-1 overflow-y-auto p-6">
          <Tabs value={activeTab} onValueChange={setActiveTab} className="w-full">
<<<<<<< HEAD
            <TabsList className="grid grid-cols-9 w-full">
              <TabsTrigger value="general">General</TabsTrigger>
              <TabsTrigger value="permissions">Permissions</TabsTrigger>
              <TabsTrigger value="environment">Environment</TabsTrigger>
              <TabsTrigger value="models">Models</TabsTrigger>
              <TabsTrigger value="advanced">Advanced</TabsTrigger>
              <TabsTrigger value="hooks">Hooks</TabsTrigger>
              <TabsTrigger value="commands">Commands</TabsTrigger>
              <TabsTrigger value="storage">Storage</TabsTrigger>
              <TabsTrigger value="proxy">Proxy</TabsTrigger>
              <TabsTrigger value="analytics">Analytics</TabsTrigger>
=======
            <TabsList className="grid grid-cols-8 w-full mb-6 h-auto p-1">
              <TabsTrigger value="general" className="py-2.5 px-3">General</TabsTrigger>
              <TabsTrigger value="permissions" className="py-2.5 px-3">Permissions</TabsTrigger>
              <TabsTrigger value="environment" className="py-2.5 px-3">Environment</TabsTrigger>
              <TabsTrigger value="advanced" className="py-2.5 px-3">Advanced</TabsTrigger>
              <TabsTrigger value="hooks" className="py-2.5 px-3">Hooks</TabsTrigger>
              <TabsTrigger value="commands" className="py-2.5 px-3">Commands</TabsTrigger>
              <TabsTrigger value="storage" className="py-2.5 px-3">Storage</TabsTrigger>
              <TabsTrigger value="proxy" className="py-2.5 px-3">Proxy</TabsTrigger>
>>>>>>> 1fa2106d
            </TabsList>
            
            {/* General Settings */}
            <TabsContent value="general" className="space-y-6 mt-6">
              <Card className="p-6 space-y-6">
                <div>
                  <h3 className="text-heading-4 mb-4">General Settings</h3>
                  
                  <div className="space-y-4">
                    {/* Theme Selector */}
                    <div className="flex items-center justify-between">
                      <div>
                        <Label>Theme</Label>
                        <p className="text-caption text-muted-foreground mt-1">
                          Choose your preferred color theme
                        </p>
                      </div>
                      <div className="flex items-center gap-1 p-1 bg-muted/30 rounded-lg">
                        <button
                          onClick={() => setTheme('dark')}
                          className={cn(
                            "flex items-center gap-1.5 px-3 py-1.5 text-xs font-medium rounded-md transition-all",
                            theme === 'dark' 
                              ? "bg-background shadow-sm" 
                              : "hover:bg-background/50"
                          )}
                        >
                          {theme === 'dark' && <Check className="h-3 w-3" />}
                          Dark
                        </button>
                        <button
                          onClick={() => setTheme('gray')}
                          className={cn(
                            "flex items-center gap-1.5 px-3 py-1.5 text-xs font-medium rounded-md transition-all",
                            theme === 'gray' 
                              ? "bg-background shadow-sm" 
                              : "hover:bg-background/50"
                          )}
                        >
                          {theme === 'gray' && <Check className="h-3 w-3" />}
                          Gray
                        </button>
                        <button
                          onClick={() => setTheme('light')}
                          className={cn(
                            "flex items-center gap-1.5 px-3 py-1.5 text-xs font-medium rounded-md transition-all",
                            theme === 'light' 
                              ? "bg-background shadow-sm" 
                              : "hover:bg-background/50"
                          )}
                        >
                          {theme === 'light' && <Check className="h-3 w-3" />}
                          Light
                        </button>
                        <button
                          onClick={() => setTheme('custom')}
                          className={cn(
                            "flex items-center gap-1.5 px-3 py-1.5 text-xs font-medium rounded-md transition-all",
                            theme === 'custom' 
                              ? "bg-background shadow-sm" 
                              : "hover:bg-background/50"
                          )}
                        >
                          {theme === 'custom' && <Check className="h-3 w-3" />}
                          Custom
                        </button>
                      </div>
                    </div>
                    
                    {/* Custom Color Editor */}
                    {theme === 'custom' && (
                      <div className="space-y-4 p-4 border rounded-lg bg-muted/20">
                        <h4 className="text-label">Custom Theme Colors</h4>
                        
                        <div className="grid grid-cols-2 gap-4">
                          {/* Background Color */}
                          <div className="space-y-2">
                            <Label htmlFor="color-background" className="text-caption">Background</Label>
                            <div className="flex gap-2">
                              <Input
                                id="color-background"
                                type="text"
                                value={customColors.background}
                                onChange={(e) => setCustomColors({ background: e.target.value })}
                                placeholder="oklch(0.12 0.01 240)"
                                className="font-mono text-xs"
                              />
                              <div 
                                className="w-10 h-10 rounded border"
                                style={{ backgroundColor: customColors.background }}
                              />
                            </div>
                          </div>
                          
                          {/* Foreground Color */}
                          <div className="space-y-2">
                            <Label htmlFor="color-foreground" className="text-caption">Foreground</Label>
                            <div className="flex gap-2">
                              <Input
                                id="color-foreground"
                                type="text"
                                value={customColors.foreground}
                                onChange={(e) => setCustomColors({ foreground: e.target.value })}
                                placeholder="oklch(0.98 0.01 240)"
                                className="font-mono text-xs"
                              />
                              <div 
                                className="w-10 h-10 rounded border"
                                style={{ backgroundColor: customColors.foreground }}
                              />
                            </div>
                          </div>
                          
                          {/* Primary Color */}
                          <div className="space-y-2">
                            <Label htmlFor="color-primary" className="text-caption">Primary</Label>
                            <div className="flex gap-2">
                              <Input
                                id="color-primary"
                                type="text"
                                value={customColors.primary}
                                onChange={(e) => setCustomColors({ primary: e.target.value })}
                                placeholder="oklch(0.98 0.01 240)"
                                className="font-mono text-xs"
                              />
                              <div 
                                className="w-10 h-10 rounded border"
                                style={{ backgroundColor: customColors.primary }}
                              />
                            </div>
                          </div>
                          
                          {/* Card Color */}
                          <div className="space-y-2">
                            <Label htmlFor="color-card" className="text-caption">Card</Label>
                            <div className="flex gap-2">
                              <Input
                                id="color-card"
                                type="text"
                                value={customColors.card}
                                onChange={(e) => setCustomColors({ card: e.target.value })}
                                placeholder="oklch(0.14 0.01 240)"
                                className="font-mono text-xs"
                              />
                              <div 
                                className="w-10 h-10 rounded border"
                                style={{ backgroundColor: customColors.card }}
                              />
                            </div>
                          </div>
                          
                          {/* Accent Color */}
                          <div className="space-y-2">
                            <Label htmlFor="color-accent" className="text-caption">Accent</Label>
                            <div className="flex gap-2">
                              <Input
                                id="color-accent"
                                type="text"
                                value={customColors.accent}
                                onChange={(e) => setCustomColors({ accent: e.target.value })}
                                placeholder="oklch(0.16 0.01 240)"
                                className="font-mono text-xs"
                              />
                              <div 
                                className="w-10 h-10 rounded border"
                                style={{ backgroundColor: customColors.accent }}
                              />
                            </div>
                          </div>
                          
                          {/* Destructive Color */}
                          <div className="space-y-2">
                            <Label htmlFor="color-destructive" className="text-caption">Destructive</Label>
                            <div className="flex gap-2">
                              <Input
                                id="color-destructive"
                                type="text"
                                value={customColors.destructive}
                                onChange={(e) => setCustomColors({ destructive: e.target.value })}
                                placeholder="oklch(0.6 0.2 25)"
                                className="font-mono text-xs"
                              />
                              <div 
                                className="w-10 h-10 rounded border"
                                style={{ backgroundColor: customColors.destructive }}
                              />
                            </div>
                          </div>
                        </div>
                        
                        <p className="text-caption text-muted-foreground">
                          Use CSS color values (hex, rgb, oklch, etc.). Changes apply immediately.
                        </p>
                      </div>
                    )}
                    
                    {/* Include Co-authored By */}
                    <div className="flex items-center justify-between">
                      <div className="space-y-0.5 flex-1">
                        <Label htmlFor="coauthored">Include "Co-authored by Claude"</Label>
                        <p className="text-caption text-muted-foreground">
                          Add Claude attribution to git commits and pull requests
                        </p>
                      </div>
                      <Switch
                        id="coauthored"
                        checked={settings?.includeCoAuthoredBy !== false}
                        onCheckedChange={(checked) => updateSetting("includeCoAuthoredBy", checked)}
                      />
                    </div>
                    
                    {/* Verbose Output */}
                    <div className="flex items-center justify-between">
                      <div className="space-y-0.5 flex-1">
                        <Label htmlFor="verbose">Verbose Output</Label>
                        <p className="text-caption text-muted-foreground">
                          Show full bash and command outputs
                        </p>
                      </div>
                      <Switch
                        id="verbose"
                        checked={settings?.verbose === true}
                        onCheckedChange={(checked) => updateSetting("verbose", checked)}
                      />
                    </div>
                    
                    {/* Cleanup Period */}
                    <div className="space-y-2">
                      <div className="flex items-center justify-between">
                        <div className="flex-1">
                          <Label htmlFor="cleanup">Chat Transcript Retention (days)</Label>
                          <p className="text-caption text-muted-foreground mt-1">
                            How long to retain chat transcripts locally (default: 30 days)
                          </p>
                        </div>
                        <Input
                          id="cleanup"
                          type="number"
                          min="1"
                          placeholder="30"
                          value={settings?.cleanupPeriodDays || ""}
                          onChange={(e) => {
                            const value = e.target.value ? parseInt(e.target.value) : undefined;
                            updateSetting("cleanupPeriodDays", value);
                          }}
                          className="w-24"
                        />
                      </div>
                    </div>
                    
                    {/* Claude Binary Path Selector */}
                    <div className="space-y-3">
                      <ClaudeVersionSelector
                        selectedPath={currentBinaryPath}
                        onSelect={handleClaudeInstallationSelect}
                        simplified={true}
                      />
                      {binaryPathChanged && (
                        <p className="text-caption text-amber-600 dark:text-amber-400 flex items-center gap-1">
                          <AlertCircle className="h-3 w-3" />
                          Changes will be applied when you save settings.
                        </p>
                      )}
                    </div>

                    {/* Separator */}
                    <div className="border-t border-border pt-4 mt-6" />
                    
                    {/* Analytics Toggle */}
                    <div className="flex items-center justify-between">
                      <div className="space-y-1">
                        <Label htmlFor="analytics-enabled">Enable Analytics</Label>
                        <p className="text-caption text-muted-foreground">
                          Help improve Claudia by sharing anonymous usage data
                        </p>
                      </div>
                      <Switch
                        id="analytics-enabled"
                        checked={analyticsEnabled}
                        onCheckedChange={async (checked) => {
                          if (checked && !analyticsConsented) {
                            setShowAnalyticsConsent(true);
                          } else if (checked) {
                            await analytics.enable();
                            setAnalyticsEnabled(true);
                            trackEvent.settingsChanged('analytics_enabled', true);
                            setToast({ message: "Analytics enabled", type: "success" });
                          } else {
                            await analytics.disable();
                            setAnalyticsEnabled(false);
                            trackEvent.settingsChanged('analytics_enabled', false);
                            setToast({ message: "Analytics disabled", type: "success" });
                          }
                        }}
                      />
                    </div>
                    
                    {/* Privacy Info */}
                    {analyticsEnabled && (
                      <div className="rounded-lg border border-border bg-muted/50 p-3">
                        <div className="flex gap-2">
                          <Shield className="h-4 w-4 text-primary flex-shrink-0 mt-0.5" />
                          <div className="space-y-1">
                            <p className="text-xs font-medium text-foreground">Your privacy is protected</p>
                            <ul className="text-xs text-muted-foreground space-y-0.5">
                              <li>• No personal information or file contents collected</li>
                              <li>• All data is anonymous with random IDs</li>
                              <li>• You can disable analytics at any time</li>
                            </ul>
                          </div>
                        </div>
                      </div>
                    )}
                    
                    {/* Tab Persistence Toggle */}
                    <div className="flex items-center justify-between">
                      <div className="space-y-1">
                        <Label htmlFor="tab-persistence">Remember Open Tabs</Label>
                        <p className="text-caption text-muted-foreground">
                          Restore your tabs when you restart the app
                        </p>
                      </div>
                      <Switch
                        id="tab-persistence"
                        checked={tabPersistenceEnabled}
                        onCheckedChange={(checked) => {
                          TabPersistenceService.setEnabled(checked);
                          setTabPersistenceEnabled(checked);
                          trackEvent.settingsChanged('tab_persistence_enabled', checked);
                          setToast({ 
                            message: checked 
                              ? "Tab persistence enabled - your tabs will be restored on restart" 
                              : "Tab persistence disabled - tabs will not be saved", 
                            type: "success" 
                          });
                        }}
                      />
                    </div>

                    {/* Startup Intro Toggle */}
                    <div className="flex items-center justify-between">
                      <div className="space-y-1">
                        <Label htmlFor="startup-intro">Show Welcome Intro on Startup</Label>
                        <p className="text-caption text-muted-foreground">
                          Display a brief welcome animation when the app launches
                        </p>
                      </div>
                      <Switch
                        id="startup-intro"
                        checked={startupIntroEnabled}
                        onCheckedChange={async (checked) => {
                          setStartupIntroEnabled(checked);
                          try {
                            await api.saveSetting('startup_intro_enabled', checked ? 'true' : 'false');
                            trackEvent.settingsChanged('startup_intro_enabled', checked);
                            setToast({ 
                              message: checked 
                                ? 'Welcome intro enabled' 
                                : 'Welcome intro disabled', 
                              type: 'success' 
                            });
                          } catch (e) {
                            setToast({ message: 'Failed to update preference', type: 'error' });
                          }
                        }}
                      />
                    </div>
                  </div>
                </div>
              </Card>
            </TabsContent>
            
            {/* Permissions Settings */}
            <TabsContent value="permissions" className="space-y-6">
              <Card className="p-6">
                <div className="space-y-6">
                  <div>
                    <h3 className="text-heading-4 mb-2">Permission Rules</h3>
                    <p className="text-body-small text-muted-foreground mb-4">
                      Control which tools Claude Code can use without manual approval
                    </p>
                  </div>
                  
                  {/* Allow Rules */}
                  <div className="space-y-3">
                    <div className="flex items-center justify-between">
                      <Label className="text-label text-green-500">Allow Rules</Label>
                      <Button
                        variant="outline"
                        size="sm"
                        onClick={() => addPermissionRule("allow")}
                        className="gap-2 hover:border-green-500/50 hover:text-green-500"
                      >
                        <Plus className="h-3 w-3" />
                        Add Rule
                      </Button>
                    </div>
                    <div className="space-y-2">
                      {allowRules.length === 0 ? (
                        <p className="text-xs text-muted-foreground py-2">
                          No allow rules configured. Claude will ask for approval for all tools.
                        </p>
                      ) : (
                        allowRules.map((rule) => (
                          <motion.div
                            key={rule.id}
                            initial={{ opacity: 0, x: -8 }}
                            animate={{ opacity: 1, x: 0 }}
                            transition={{ duration: 0.15 }}
                            className="flex items-center gap-2"
                          >
                            <Input
                              placeholder="e.g., Bash(npm run test:*)"
                              value={rule.value}
                              onChange={(e) => updatePermissionRule("allow", rule.id, e.target.value)}
                              className="flex-1"
                            />
                            <Button
                              variant="ghost"
                              size="icon"
                              onClick={() => removePermissionRule("allow", rule.id)}
                              className="h-8 w-8"
                            >
                              <Trash2 className="h-4 w-4" />
                            </Button>
                          </motion.div>
                        ))
                      )}
                    </div>
                  </div>
                  
                  {/* Deny Rules */}
                  <div className="space-y-3">
                    <div className="flex items-center justify-between">
                      <Label className="text-label text-red-500">Deny Rules</Label>
                      <Button
                        variant="outline"
                        size="sm"
                        onClick={() => addPermissionRule("deny")}
                        className="gap-2 hover:border-red-500/50 hover:text-red-500"
                      >
                        <Plus className="h-3 w-3" />
                        Add Rule
                      </Button>
                    </div>
                    <div className="space-y-2">
                      {denyRules.length === 0 ? (
                        <p className="text-xs text-muted-foreground py-2">
                          No deny rules configured.
                        </p>
                      ) : (
                        denyRules.map((rule) => (
                          <motion.div
                            key={rule.id}
                            initial={{ opacity: 0, x: -8 }}
                            animate={{ opacity: 1, x: 0 }}
                            transition={{ duration: 0.15 }}
                            className="flex items-center gap-2"
                          >
                            <Input
                              placeholder="e.g., Bash(curl:*)"
                              value={rule.value}
                              onChange={(e) => updatePermissionRule("deny", rule.id, e.target.value)}
                              className="flex-1"
                            />
                            <Button
                              variant="ghost"
                              size="icon"
                              onClick={() => removePermissionRule("deny", rule.id)}
                              className="h-8 w-8"
                            >
                              <Trash2 className="h-4 w-4" />
                            </Button>
                          </motion.div>
                        ))
                      )}
                    </div>
                  </div>
                  
                  <div className="pt-2 space-y-2">
                    <p className="text-xs text-muted-foreground">
                      <strong>Examples:</strong>
                    </p>
                    <ul className="text-caption text-muted-foreground space-y-1 ml-4">
                      <li>• <code className="px-1 py-0.5 rounded bg-green-500/10 text-green-600 dark:text-green-400">Bash</code> - Allow all bash commands</li>
                      <li>• <code className="px-1 py-0.5 rounded bg-green-500/10 text-green-600 dark:text-green-400">Bash(npm run build)</code> - Allow exact command</li>
                      <li>• <code className="px-1 py-0.5 rounded bg-green-500/10 text-green-600 dark:text-green-400">Bash(npm run test:*)</code> - Allow commands with prefix</li>
                      <li>• <code className="px-1 py-0.5 rounded bg-green-500/10 text-green-600 dark:text-green-400">Read(~/.zshrc)</code> - Allow reading specific file</li>
                      <li>• <code className="px-1 py-0.5 rounded bg-green-500/10 text-green-600 dark:text-green-400">Edit(docs/**)</code> - Allow editing files in docs directory</li>
                    </ul>
                  </div>
                </div>
              </Card>
            </TabsContent>
            
            {/* Environment Variables */}
            <TabsContent value="environment" className="space-y-6">
              <Card className="p-6">
                <div className="space-y-6">
                  <div className="flex items-center justify-between">
                    <div>
                      <h3 className="text-heading-4">Environment Variables</h3>
                      <p className="text-sm text-muted-foreground mt-1">
                        Environment variables applied to every Claude Code session
                      </p>
                    </div>
                    <Button
                      variant="outline"
                      size="sm"
                      onClick={addEnvVar}
                      className="gap-2"
                    >
                      <Plus className="h-3 w-3" />
                      Add Variable
                    </Button>
                  </div>
                  
                  <div className="space-y-3">
                    {envVars.length === 0 ? (
                      <p className="text-xs text-muted-foreground py-2">
                        No environment variables configured.
                      </p>
                    ) : (
                      envVars.map((envVar) => (
                        <motion.div
                          key={envVar.id}
                          initial={{ opacity: 0, x: -20 }}
                          animate={{ opacity: 1, x: 0 }}
                          className="flex items-center gap-2"
                        >
                          <Input
                            placeholder="KEY"
                            value={envVar.key}
                            onChange={(e) => updateEnvVar(envVar.id, "key", e.target.value)}
                            className="flex-1 font-mono text-sm"
                          />
                          <span className="text-muted-foreground">=</span>
                          <Input
                            placeholder="value"
                            value={envVar.value}
                            onChange={(e) => updateEnvVar(envVar.id, "value", e.target.value)}
                            className="flex-1 font-mono text-sm"
                          />
                          <Button
                            variant="ghost"
                            size="icon"
                            onClick={() => removeEnvVar(envVar.id)}
                            className="h-8 w-8 hover:text-destructive"
                          >
                            <Trash2 className="h-4 w-4" />
                          </Button>
                        </motion.div>
                      ))
                    )}
                  </div>
                  
                  <div className="pt-2 space-y-2">
                    <p className="text-xs text-muted-foreground">
                      <strong>Common variables:</strong>
                    </p>
                    <ul className="text-caption text-muted-foreground space-y-1 ml-4">
                      <li>• <code className="px-1 py-0.5 rounded bg-blue-500/10 text-blue-600 dark:text-blue-400">CLAUDE_CODE_ENABLE_TELEMETRY</code> - Enable/disable telemetry (0 or 1)</li>
                      <li>• <code className="px-1 py-0.5 rounded bg-blue-500/10 text-blue-600 dark:text-blue-400">ANTHROPIC_MODEL</code> - Custom model name</li>
                      <li>• <code className="px-1 py-0.5 rounded bg-blue-500/10 text-blue-600 dark:text-blue-400">DISABLE_COST_WARNINGS</code> - Disable cost warnings (1)</li>
                    </ul>
                  </div>
                </div>
              </Card>
            </TabsContent>
            
            {/* Models */}
            <TabsContent value="models" className="space-y-6">
              {/* Official Models */}
              <Card className="p-6">
                <div className="space-y-6">
                  <div className="flex items-center justify-between">
                    <div>
                      <h3 className="text-base font-semibold">Official Models</h3>
                      <p className="text-sm text-muted-foreground mt-1">
                        Browse and select from Anthropic's official Claude models
                      </p>
                    </div>
                    <div className="flex items-center gap-2">
                      <Button
                        variant="ghost"
                        size="sm"
                        onClick={() => setOfficialModelsExpanded(!officialModelsExpanded)}
                        className="gap-1"
                      >
                        {officialModelsExpanded ? (
                          <>
                            <ChevronUp className="h-4 w-4" />
                            Hide
                          </>
                        ) : (
                          <>
                            <ChevronDown className="h-4 w-4" />
                            Show {officialModels.length > 0 ? `(${officialModels.length})` : ''}
                          </>
                        )}
                      </Button>
                      <Button
                        variant="outline"
                        size="sm"
                        onClick={loadOfficialModels}
                        className="gap-2"
                        disabled={loadingOfficialModels}
                      >
                        {loadingOfficialModels ? (
                          <Loader2 className="h-3 w-3 animate-spin" />
                        ) : (
                          <RefreshCw className="h-3 w-3" />
                        )}
                        {loadingOfficialModels ? "Loading..." : "Refresh"}
                      </Button>
                    </div>
                  </div>
                  
                  <AnimatePresence>
                    {officialModelsExpanded && (
                      <motion.div
                        initial={{ opacity: 0, height: 0 }}
                        animate={{ opacity: 1, height: "auto" }}
                        exit={{ opacity: 0, height: 0 }}
                        transition={{ duration: 0.2 }}
                        className="space-y-4 overflow-hidden"
                      >
                        <div className="space-y-4">
                          {loadingOfficialModels ? (
                      <div className="flex items-center justify-center py-8">
                        <Loader2 className="h-6 w-6 animate-spin" />
                        <span className="ml-2 text-sm text-muted-foreground">Loading official models...</span>
                      </div>
                    ) : officialModels.length === 0 ? (
                      <p className="text-xs text-muted-foreground py-2">
                        No official models available. Click Refresh to load.
                      </p>
                    ) : (
                      officialModels.map((model, index) => (
                        <motion.div
                          key={index}
                          initial={{ opacity: 0, x: -20 }}
                          animate={{ opacity: 1, x: 0 }}
                          className="border rounded-lg p-4 space-y-3"
                        >
                          <div className="flex items-center justify-between">
                            <h4 className="font-medium text-sm">{model.name}</h4>
                            <Button
                              variant="outline"
                              size="sm"
                              onClick={() => addOfficialModelToCustom(model)}
                              className="gap-2"
                            >
                              <Plus className="h-3 w-3" />
                              Add
                            </Button>
                          </div>
                          <div className="space-y-2">
                            <div className="text-xs text-muted-foreground">
                              <strong>Model ID:</strong> <code className="bg-muted px-1 rounded">{model.identifier}</code>
                            </div>
                            {model.description && (
                              <div className="text-xs text-muted-foreground">
                                <strong>Description:</strong> {model.description}
                              </div>
                            )}
                          </div>
                        </motion.div>
                      ))
                    )}
                        </div>
                      </motion.div>
                    )}
                  </AnimatePresence>
                  
                  <div className="pt-2 space-y-2">
                    <p className="text-xs text-muted-foreground">
                      <strong>Notes:</strong>
                    </p>
                    <ul className="text-xs text-muted-foreground space-y-1 ml-4">
                      <li>• Click "Add" to add official models to your custom models list</li>
                      <li>• Official models are curated by Anthropic and regularly updated</li>
                      <li>• Added models will appear in the model selection dropdown</li>
                    </ul>
                  </div>
                </div>
              </Card>

              {/* Custom Models */}
              <Card className="p-6">
                <div className="space-y-6">
                  <div className="flex items-center justify-between">
                    <div>
                      <h3 className="text-base font-semibold">Custom Models</h3>
                      <p className="text-sm text-muted-foreground mt-1">
                        Add custom Claude models that will appear in the model selection dropdown
                      </p>
                    </div>
                    <Button
                      variant="outline"
                      size="sm"
                      onClick={addCustomModel}
                      className="gap-2"
                    >
                      <Plus className="h-3 w-3" />
                      Add Model
                    </Button>
                  </div>
                  
                  <div className="space-y-4">
                    {customModels.length === 0 ? (
                      <p className="text-xs text-muted-foreground py-2">
                        No custom models configured.
                      </p>
                    ) : (
                      customModels.map((model, index) => (
                        <motion.div
                          key={index}
                          initial={{ opacity: 0, x: -20 }}
                          animate={{ opacity: 1, x: 0 }}
                          className="border rounded-lg p-4 space-y-3"
                        >
                          <div className="flex items-center justify-between">
                            <h4 className="font-medium text-sm">Model {index + 1}</h4>
                            <Button
                              variant="ghost"
                              size="icon"
                              onClick={() => removeCustomModel(index)}
                              className="h-8 w-8 hover:text-destructive"
                            >
                              <Trash2 className="h-4 w-4" />
                            </Button>
                          </div>
                          <div className="grid grid-cols-2 gap-3">
                            <div className="space-y-2">
                              <Label htmlFor={`model-name-${index}`} className="text-xs">
                                Display Name
                              </Label>
                              <Input
                                id={`model-name-${index}`}
                                placeholder="e.g., Custom Claude"
                                value={model.name}
                                onChange={(e) => updateCustomModel(index, "name", e.target.value)}
                                className="text-sm"
                              />
                            </div>
                            <div className="space-y-2">
                              <Label htmlFor={`model-identifier-${index}`} className="text-xs">
                                Model Identifier
                              </Label>
                              <Input
                                id={`model-identifier-${index}`}
                                placeholder="e.g., claude-sonnet-4@20250514"
                                value={model.identifier}
                                onChange={(e) => updateCustomModel(index, "identifier", e.target.value)}
                                className="text-sm font-mono"
                              />
                            </div>
                          </div>
                          <div className="space-y-2">
                            <Label htmlFor={`model-description-${index}`} className="text-xs">
                              Description (Optional)
                            </Label>
                            <Input
                              id={`model-description-${index}`}
                              placeholder="e.g., Custom model for specific tasks"
                              value={model.description || ""}
                              onChange={(e) => updateCustomModel(index, "description", e.target.value)}
                              className="text-sm"
                            />
                          </div>
                        </motion.div>
                      ))
                    )}
                  </div>
                  
                  {modelsChanged && (
                    <motion.div
                      initial={{ opacity: 0, y: 10 }}
                      animate={{ opacity: 1, y: 0 }}
                      className="flex items-center gap-2 p-3 bg-amber-50 dark:bg-amber-900/20 border border-amber-200 dark:border-amber-800 rounded-lg"
                    >
                      <AlertCircle className="h-4 w-4 text-amber-600" />
                      <p className="text-sm text-amber-700 dark:text-amber-300 flex-1">
                        You have unsaved changes to your custom models.
                      </p>
                      <Button
                        variant="outline"
                        size="sm"
                        onClick={saveCustomModels}
                        disabled={saving}
                        className="gap-2"
                      >
                        {saving ? (
                          <>
                            <Loader2 className="h-4 w-4 animate-spin" />
                            Saving...
                          </>
                        ) : (
                          <>
                            <Save className="h-4 w-4" />
                            Save Models
                          </>
                        )}
                      </Button>
                    </motion.div>
                  )}
                  
                  {modelConfig?.env_model && (
                    <div className="mt-6 p-4 bg-blue-50 dark:bg-blue-900/20 border border-blue-200 dark:border-blue-800 rounded-lg">
                      <h4 className="font-medium text-sm text-blue-900 dark:text-blue-100 mb-2">
                        Environment Model Detected
                      </h4>
                      <p className="text-sm text-blue-700 dark:text-blue-300">
                        <strong>ANTHROPIC_MODEL:</strong> {modelConfig.env_model}
                      </p>
                    </div>
                  )}
                  
                  <div className="pt-2 space-y-2">
                    <p className="text-xs text-muted-foreground">
                      <strong>Notes:</strong>
                    </p>
                    <ul className="text-xs text-muted-foreground space-y-1 ml-4">
                      <li>• Custom models will appear in a separate group in the model selection dropdown</li>
                      <li>• The model identifier should match exactly what Claude CLI expects</li>
                      <li>• Changes require saving and may need a restart to take full effect</li>
                    </ul>
                  </div>
                </div>
              </Card>
            </TabsContent>
            
            {/* Advanced Settings */}
            <TabsContent value="advanced" className="space-y-6">
              <Card className="p-6">
                <div className="space-y-6">
                  <div>
                    <h3 className="text-base font-semibold mb-4">Advanced Settings</h3>
                    <p className="text-sm text-muted-foreground mb-6">
                      Additional configuration options for advanced users
                    </p>
                  </div>
                  
                  {/* API Key Helper */}
                  <div className="space-y-2">
                    <Label htmlFor="apiKeyHelper">API Key Helper Script</Label>
                    <Input
                      id="apiKeyHelper"
                      placeholder="/path/to/generate_api_key.sh"
                      value={settings?.apiKeyHelper || ""}
                      onChange={(e) => updateSetting("apiKeyHelper", e.target.value || undefined)}
                    />
                    <p className="text-xs text-muted-foreground">
                      Custom script to generate auth values for API requests
                    </p>
                  </div>
                  
                  {/* Raw JSON Editor */}
                  <div className="space-y-2">
                    <Label>Raw Settings (JSON)</Label>
                    <div className="p-3 rounded-md bg-muted font-mono text-xs overflow-x-auto whitespace-pre-wrap">
                      <pre>{JSON.stringify(settings, null, 2)}</pre>
                    </div>

                  </div>
                </div>
              </Card>
            </TabsContent>
            
            {/* Hooks Settings */}
            <TabsContent value="hooks" className="space-y-6">
              <Card className="p-6">
                <div className="space-y-4">
                  <div>
                    <h3 className="text-base font-semibold mb-2">User Hooks</h3>
                    <p className="text-body-small text-muted-foreground mb-4">
                      Configure hooks that apply to all Claude Code sessions for your user account.
                      These are stored in <code className="mx-1 px-2 py-1 bg-muted rounded text-xs">~/.claude/settings.json</code>
                    </p>
                  </div>
                  
                  <HooksEditor
                    key={activeTab}
                    scope="user"
                    className="border-0"
                    hideActions={true}
                    onChange={(hasChanges, getHooks) => {
                      setUserHooksChanged(hasChanges);
                      getUserHooks.current = getHooks;
                    }}
                  />
                </div>
              </Card>
            </TabsContent>
            
            {/* Commands Tab */}
            <TabsContent value="commands">
              <Card className="p-6">
                <SlashCommandsManager className="p-0" />
              </Card>
            </TabsContent>
            
            {/* Storage Tab */}
            <TabsContent value="storage">
              <StorageTab />
            </TabsContent>
            
            {/* Proxy Settings */}
            <TabsContent value="proxy">
              <Card className="p-6">
                <ProxySettings 
                  setToast={setToast}
                  onChange={(hasChanges, _getSettings, save) => {
                    setProxySettingsChanged(hasChanges);
                    saveProxySettings.current = save;
                  }}
                />
              </Card>
            </TabsContent>
            
          </Tabs>
        </div>
      )}
      </div>
      
      {/* Toast Notification */}
      <ToastContainer>
        {toast && (
          <Toast
            message={toast.message}
            type={toast.type}
            onDismiss={() => setToast(null)}
          />
        )}
      </ToastContainer>
      
      {/* Analytics Consent Dialog */}
      <AnalyticsConsent
        open={showAnalyticsConsent}
        onOpenChange={setShowAnalyticsConsent}
        onComplete={async () => {
          await loadAnalyticsSettings();
          setShowAnalyticsConsent(false);
        }}
      />
    </div>
  );
}; <|MERGE_RESOLUTION|>--- conflicted
+++ resolved
@@ -6,13 +6,10 @@
   Save, 
   AlertCircle,
   Loader2,
-<<<<<<< HEAD
   RefreshCw,
   ChevronDown,
   ChevronUp,
   BarChart3,
-=======
->>>>>>> 1fa2106d
   Shield,
   Check,
 } from "lucide-react";
@@ -511,29 +508,16 @@
       ) : (
         <div className="flex-1 overflow-y-auto p-6">
           <Tabs value={activeTab} onValueChange={setActiveTab} className="w-full">
-<<<<<<< HEAD
-            <TabsList className="grid grid-cols-9 w-full">
-              <TabsTrigger value="general">General</TabsTrigger>
-              <TabsTrigger value="permissions">Permissions</TabsTrigger>
-              <TabsTrigger value="environment">Environment</TabsTrigger>
-              <TabsTrigger value="models">Models</TabsTrigger>
-              <TabsTrigger value="advanced">Advanced</TabsTrigger>
-              <TabsTrigger value="hooks">Hooks</TabsTrigger>
-              <TabsTrigger value="commands">Commands</TabsTrigger>
-              <TabsTrigger value="storage">Storage</TabsTrigger>
-              <TabsTrigger value="proxy">Proxy</TabsTrigger>
-              <TabsTrigger value="analytics">Analytics</TabsTrigger>
-=======
-            <TabsList className="grid grid-cols-8 w-full mb-6 h-auto p-1">
+            <TabsList className="grid grid-cols-9 w-full mb-6 h-auto p-1">
               <TabsTrigger value="general" className="py-2.5 px-3">General</TabsTrigger>
               <TabsTrigger value="permissions" className="py-2.5 px-3">Permissions</TabsTrigger>
               <TabsTrigger value="environment" className="py-2.5 px-3">Environment</TabsTrigger>
+              <TabsTrigger value="models" className="py-2.5 px-3">Models</TabsTrigger>
               <TabsTrigger value="advanced" className="py-2.5 px-3">Advanced</TabsTrigger>
               <TabsTrigger value="hooks" className="py-2.5 px-3">Hooks</TabsTrigger>
               <TabsTrigger value="commands" className="py-2.5 px-3">Commands</TabsTrigger>
               <TabsTrigger value="storage" className="py-2.5 px-3">Storage</TabsTrigger>
               <TabsTrigger value="proxy" className="py-2.5 px-3">Proxy</TabsTrigger>
->>>>>>> 1fa2106d
             </TabsList>
             
             {/* General Settings */}
