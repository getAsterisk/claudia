<<<<<<< HEAD
import { create } from "zustand";
import { logger } from "@/lib/logger";
import { subscribeWithSelector } from "zustand/middleware";
import { api } from "@/lib/api";
import { handleApiError } from "@/lib/errorHandler";
import type { Session, Project } from "@/lib/api";
=======
import { create } from 'zustand';
import { subscribeWithSelector } from 'zustand/middleware';
import type { StateCreator } from 'zustand';
import { api } from '@/lib/api';
import type { Session, Project } from '@/lib/api';
>>>>>>> 90afd6e5

/**
 * Session store state interface
 *
 * Manages the global state for projects, sessions, and their outputs.
 * Provides actions for fetching, updating, and managing session data.
 */
interface SessionState {
  // Projects and sessions data
  /** Array of all available projects */
  projects: Project[];
  /** Sessions grouped by project ID */
  sessions: Record<string, Session[]>; // Keyed by projectId
  /** ID of the currently selected session */
  currentSessionId: string | null;
  /** Currently selected session object */
  currentSession: Session | null;
  /** Session outputs cached by session ID */
  sessionOutputs: Record<string, string>; // Keyed by sessionId

  // UI state
  /** Whether projects are currently being loaded */
  isLoadingProjects: boolean;
  /** Whether sessions are currently being loaded */
  isLoadingSessions: boolean;
  /** Whether session outputs are currently being loaded */
  isLoadingOutputs: boolean;
  /** Current error message, if any */
  error: string | null;

  // Actions
  /** Fetch all available projects */
  fetchProjects: () => Promise<void>;
  /** Fetch sessions for a specific project */
  fetchProjectSessions: (projectId: string) => Promise<void>;
  /** Set the currently selected session */
  setCurrentSession: (sessionId: string | null) => void;
  /** Fetch output for a specific session */
  fetchSessionOutput: (sessionId: string) => Promise<void>;
  /** Delete a session and update local state */
  deleteSession: (sessionId: string, projectId: string) => Promise<void>;
  /** Clear any current error */
  clearError: () => void;

  // Real-time updates
  /** Handle real-time session updates */
  handleSessionUpdate: (session: Session) => void;
  /** Handle real-time output updates */
  handleOutputUpdate: (sessionId: string, output: string) => void;
}

<<<<<<< HEAD
/**
 * Zustand store for managing session and project state
 *
 * Provides centralized state management for projects, sessions, and their outputs
 * with real-time updates, error handling, and efficient caching mechanisms.
 *
 * @example
 * ```typescript
 * const {
 *   projects,
 *   sessions,
 *   fetchProjects,
 *   setCurrentSession
 * } = useSessionStore();
 *
 * // Fetch all projects
 * await fetchProjects();
 *
 * // Set active session
 * setCurrentSession('session-id-123');
 * ```
 */
export const useSessionStore = create<SessionState>()(
  subscribeWithSelector((set, get) => ({
=======
const sessionStore: StateCreator<
  SessionState,
  [],
  [['zustand/subscribeWithSelector', never]],
  SessionState
> = (set, get) => ({
>>>>>>> 90afd6e5
    // Initial state
    projects: [],
    sessions: {},
    currentSessionId: null,
    currentSession: null,
    sessionOutputs: {},
    isLoadingProjects: false,
    isLoadingSessions: false,
    isLoadingOutputs: false,
    error: null,

    // Fetch all projects
    fetchProjects: async () => {
      set({ isLoadingProjects: true, error: null });
      try {
        const projects = await api.listProjects();
        set({ projects, isLoadingProjects: false });
      } catch (error) {
        await handleApiError(error as Error, { operation: "fetchProjects" });
        set({
          error: error instanceof Error ? error.message : "Failed to fetch projects",
          isLoadingProjects: false,
        });
      }
    },

    // Fetch sessions for a specific project
    fetchProjectSessions: async (projectId: string) => {
      set({ isLoadingSessions: true, error: null });
      try {
        const projectSessions = await api.getProjectSessions(projectId);
<<<<<<< HEAD
        set((state: SessionState) => ({
=======
        set((state) => ({
>>>>>>> 90afd6e5
          sessions: {
            ...state.sessions,
            [projectId]: projectSessions,
          },
          isLoadingSessions: false,
        }));
      } catch (error) {
        await handleApiError(error as Error, { operation: "fetchProjectSessions", projectId });
        set({
          error: error instanceof Error ? error.message : "Failed to fetch sessions",
          isLoadingSessions: false,
        });
      }
    },

    // Set current session
    setCurrentSession: (sessionId: string | null) => {
      const { sessions } = get();
      let currentSession: Session | null = null;

      if (sessionId) {
        // Find session across all projects
        for (const projectSessions of Object.values(sessions)) {
<<<<<<< HEAD
          const found = (projectSessions as Session[]).find((s: Session) => s.id === sessionId);
=======
          const found = projectSessions.find((s) => s.id === sessionId);
>>>>>>> 90afd6e5
          if (found) {
            currentSession = found;
            break;
          }
        }
      }

      set({ currentSessionId: sessionId, currentSession });
    },

    // Fetch session output
    fetchSessionOutput: async (sessionId: string) => {
      set({ isLoadingOutputs: true, error: null });
      try {
        const output = await api.getClaudeSessionOutput(sessionId);
<<<<<<< HEAD
        set((state: SessionState) => ({
=======
        set((state) => ({
>>>>>>> 90afd6e5
          sessionOutputs: {
            ...state.sessionOutputs,
            [sessionId]: output,
          },
          isLoadingOutputs: false,
        }));
      } catch (error) {
        set({
          error: error instanceof Error ? error.message : "Failed to fetch session output",
          isLoadingOutputs: false,
        });
      }
    },

    // Delete session
    deleteSession: async (sessionId: string, projectId: string) => {
      try {
        // Note: API doesn't have a deleteSession method, so this is a placeholder
        logger.warn("deleteSession not implemented in API");

        // Update local state
<<<<<<< HEAD
        set((state: SessionState) => ({
          sessions: {
            ...state.sessions,
            [projectId]:
              state.sessions[projectId]?.filter((s: Session) => s.id !== sessionId) || [],
=======
        set((state) => ({
          sessions: {
            ...state.sessions,
            [projectId]: state.sessions[projectId]?.filter((s) => s.id !== sessionId) || []
>>>>>>> 90afd6e5
          },
          currentSessionId: state.currentSessionId === sessionId ? null : state.currentSessionId,
          currentSession: state.currentSession?.id === sessionId ? null : state.currentSession,
          sessionOutputs: Object.fromEntries(
            Object.entries(state.sessionOutputs).filter(([id]) => id !== sessionId)
          ),
        }));
      } catch (error) {
        set({
          error: error instanceof Error ? error.message : "Failed to delete session",
        });
        throw error;
      }
    },

    // Clear error
    clearError: () => set({ error: null }),

    // Handle session update
    handleSessionUpdate: (session: Session) => {
      set((state: SessionState) => {
        const projectId = session.project_id;
        const projectSessions = state.sessions[projectId] || [];
<<<<<<< HEAD
        const existingIndex = projectSessions.findIndex((s: Session) => s.id === session.id);

=======
        const existingIndex = projectSessions.findIndex((s) => s.id === session.id);
        
>>>>>>> 90afd6e5
        let updatedSessions;
        if (existingIndex >= 0) {
          updatedSessions = [...projectSessions];
          updatedSessions[existingIndex] = session;
        } else {
          updatedSessions = [session, ...projectSessions];
        }

        return {
          sessions: {
            ...state.sessions,
            [projectId]: updatedSessions,
          },
          currentSession: state.currentSessionId === session.id ? session : state.currentSession,
        };
      });
    },

    // Handle output update
    handleOutputUpdate: (sessionId: string, output: string) => {
<<<<<<< HEAD
      set((state: SessionState) => ({
=======
      set((state) => ({
>>>>>>> 90afd6e5
        sessionOutputs: {
          ...state.sessionOutputs,
          [sessionId]: output,
        },
      }));
<<<<<<< HEAD
    },
  }))
=======
    }
  });

export const useSessionStore = create<SessionState>()(
  subscribeWithSelector(sessionStore)
>>>>>>> 90afd6e5
);<|MERGE_RESOLUTION|>--- conflicted
+++ resolved
@@ -1,17 +1,10 @@
-<<<<<<< HEAD
-import { create } from "zustand";
-import { logger } from "@/lib/logger";
-import { subscribeWithSelector } from "zustand/middleware";
-import { api } from "@/lib/api";
-import { handleApiError } from "@/lib/errorHandler";
-import type { Session, Project } from "@/lib/api";
-=======
 import { create } from 'zustand';
 import { subscribeWithSelector } from 'zustand/middleware';
 import type { StateCreator } from 'zustand';
+import { logger } from "@/lib/logger";
 import { api } from '@/lib/api';
+import { handleApiError } from "@/lib/errorHandler";
 import type { Session, Project } from '@/lib/api';
->>>>>>> 90afd6e5
 
 /**
  * Session store state interface
@@ -63,39 +56,12 @@
   handleOutputUpdate: (sessionId: string, output: string) => void;
 }
 
-<<<<<<< HEAD
-/**
- * Zustand store for managing session and project state
- *
- * Provides centralized state management for projects, sessions, and their outputs
- * with real-time updates, error handling, and efficient caching mechanisms.
- *
- * @example
- * ```typescript
- * const {
- *   projects,
- *   sessions,
- *   fetchProjects,
- *   setCurrentSession
- * } = useSessionStore();
- *
- * // Fetch all projects
- * await fetchProjects();
- *
- * // Set active session
- * setCurrentSession('session-id-123');
- * ```
- */
-export const useSessionStore = create<SessionState>()(
-  subscribeWithSelector((set, get) => ({
-=======
 const sessionStore: StateCreator<
   SessionState,
   [],
   [['zustand/subscribeWithSelector', never]],
   SessionState
 > = (set, get) => ({
->>>>>>> 90afd6e5
     // Initial state
     projects: [],
     sessions: {},
@@ -127,11 +93,7 @@
       set({ isLoadingSessions: true, error: null });
       try {
         const projectSessions = await api.getProjectSessions(projectId);
-<<<<<<< HEAD
-        set((state: SessionState) => ({
-=======
         set((state) => ({
->>>>>>> 90afd6e5
           sessions: {
             ...state.sessions,
             [projectId]: projectSessions,
@@ -155,11 +117,7 @@
       if (sessionId) {
         // Find session across all projects
         for (const projectSessions of Object.values(sessions)) {
-<<<<<<< HEAD
-          const found = (projectSessions as Session[]).find((s: Session) => s.id === sessionId);
-=======
           const found = projectSessions.find((s) => s.id === sessionId);
->>>>>>> 90afd6e5
           if (found) {
             currentSession = found;
             break;
@@ -175,11 +133,7 @@
       set({ isLoadingOutputs: true, error: null });
       try {
         const output = await api.getClaudeSessionOutput(sessionId);
-<<<<<<< HEAD
-        set((state: SessionState) => ({
-=======
         set((state) => ({
->>>>>>> 90afd6e5
           sessionOutputs: {
             ...state.sessionOutputs,
             [sessionId]: output,
@@ -201,18 +155,10 @@
         logger.warn("deleteSession not implemented in API");
 
         // Update local state
-<<<<<<< HEAD
-        set((state: SessionState) => ({
-          sessions: {
-            ...state.sessions,
-            [projectId]:
-              state.sessions[projectId]?.filter((s: Session) => s.id !== sessionId) || [],
-=======
         set((state) => ({
           sessions: {
             ...state.sessions,
             [projectId]: state.sessions[projectId]?.filter((s) => s.id !== sessionId) || []
->>>>>>> 90afd6e5
           },
           currentSessionId: state.currentSessionId === sessionId ? null : state.currentSessionId,
           currentSession: state.currentSession?.id === sessionId ? null : state.currentSession,
@@ -233,16 +179,11 @@
 
     // Handle session update
     handleSessionUpdate: (session: Session) => {
-      set((state: SessionState) => {
+      set((state) => {
         const projectId = session.project_id;
         const projectSessions = state.sessions[projectId] || [];
-<<<<<<< HEAD
-        const existingIndex = projectSessions.findIndex((s: Session) => s.id === session.id);
-
-=======
         const existingIndex = projectSessions.findIndex((s) => s.id === session.id);
-        
->>>>>>> 90afd6e5
+
         let updatedSessions;
         if (existingIndex >= 0) {
           updatedSessions = [...projectSessions];
@@ -263,24 +204,15 @@
 
     // Handle output update
     handleOutputUpdate: (sessionId: string, output: string) => {
-<<<<<<< HEAD
-      set((state: SessionState) => ({
-=======
       set((state) => ({
->>>>>>> 90afd6e5
         sessionOutputs: {
           ...state.sessionOutputs,
           [sessionId]: output,
         },
       }));
-<<<<<<< HEAD
-    },
-  }))
-=======
     }
   });
 
 export const useSessionStore = create<SessionState>()(
   subscribeWithSelector(sessionStore)
->>>>>>> 90afd6e5
 );