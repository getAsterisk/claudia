--- conflicted
+++ resolved
@@ -1,205 +1,13 @@
-<<<<<<< HEAD
-import type React from "react";
-
-/**
- * Claude-themed syntax highlighting theme
- *
- * A comprehensive syntax highlighting theme designed to match Claude's aesthetic.
- * Features orange, purple, and violet colors with carefully chosen contrast ratios
- * for optimal readability in both light and dark environments.
- *
- * @example
- * ```tsx
- * import { claudeSyntaxTheme } from '@/lib/claudeSyntaxTheme';
- *
- * // Use with Prism.js or similar syntax highlighter
- * <SyntaxHighlighter style={claudeSyntaxTheme} language="javascript">
- *   {code}
- * </SyntaxHighlighter>
- * ```
- */
-export const claudeSyntaxTheme: { [key: string]: React.CSSProperties } = {
-  'code[class*="language-"]': {
-    color: "#e3e8f0",
-    background: "transparent",
-    textShadow: "none",
-    fontFamily: "var(--font-mono)",
-    fontSize: "0.875em",
-    textAlign: "left",
-    whiteSpace: "pre",
-    wordSpacing: "normal",
-    wordBreak: "normal",
-    wordWrap: "normal",
-    lineHeight: "1.5",
-    MozTabSize: "4",
-    OTabSize: "4",
-    tabSize: "4",
-    WebkitHyphens: "none",
-    MozHyphens: "none",
-    msHyphens: "none",
-    hyphens: "none",
-  },
-  'pre[class*="language-"]': {
-    color: "#e3e8f0",
-    background: "transparent",
-    textShadow: "none",
-    fontFamily: "var(--font-mono)",
-    fontSize: "0.875em",
-    textAlign: "left",
-    whiteSpace: "pre",
-    wordSpacing: "normal",
-    wordBreak: "normal",
-    wordWrap: "normal",
-    lineHeight: "1.5",
-    MozTabSize: "4",
-    OTabSize: "4",
-    tabSize: "4",
-    WebkitHyphens: "none",
-    MozHyphens: "none",
-    msHyphens: "none",
-    hyphens: "none",
-    padding: "1em",
-    margin: "0",
-    overflow: "auto",
-  },
-  ':not(pre) > code[class*="language-"]': {
-    background: "rgba(139, 92, 246, 0.1)",
-    padding: "0.1em 0.3em",
-    borderRadius: "0.3em",
-    whiteSpace: "normal",
-  },
-  comment: {
-    color: "#6b7280",
-    fontStyle: "italic",
-  },
-  prolog: {
-    color: "#6b7280",
-  },
-  doctype: {
-    color: "#6b7280",
-  },
-  cdata: {
-    color: "#6b7280",
-  },
-  punctuation: {
-    color: "#9ca3af",
-  },
-  namespace: {
-    opacity: "0.7",
-  },
-  property: {
-    color: "#f59e0b", // Amber/Orange
-  },
-  tag: {
-    color: "#8b5cf6", // Violet
-  },
-  boolean: {
-    color: "#f59e0b", // Amber/Orange
-  },
-  number: {
-    color: "#f59e0b", // Amber/Orange
-  },
-  constant: {
-    color: "#f59e0b", // Amber/Orange
-  },
-  symbol: {
-    color: "#f59e0b", // Amber/Orange
-  },
-  deleted: {
-    color: "#ef4444",
-  },
-  selector: {
-    color: "#a78bfa", // Light Purple
-  },
-  "attr-name": {
-    color: "#a78bfa", // Light Purple
-  },
-  string: {
-    color: "#10b981", // Emerald Green
-  },
-  char: {
-    color: "#10b981", // Emerald Green
-  },
-  builtin: {
-    color: "#8b5cf6", // Violet
-  },
-  url: {
-    color: "#10b981", // Emerald Green
-  },
-  inserted: {
-    color: "#10b981", // Emerald Green
-  },
-  entity: {
-    color: "#a78bfa", // Light Purple
-    cursor: "help",
-  },
-  atrule: {
-    color: "#c084fc", // Light Violet
-  },
-  "attr-value": {
-    color: "#10b981", // Emerald Green
-  },
-  keyword: {
-    color: "#c084fc", // Light Violet
-  },
-  function: {
-    color: "#818cf8", // Indigo
-  },
-  "class-name": {
-    color: "#f59e0b", // Amber/Orange
-  },
-  regex: {
-    color: "#06b6d4", // Cyan
-  },
-  important: {
-    color: "#f59e0b", // Amber/Orange
-    fontWeight: "bold",
-  },
-  variable: {
-    color: "#a78bfa", // Light Purple
-  },
-  bold: {
-    fontWeight: "bold",
-  },
-  italic: {
-    fontStyle: "italic",
-  },
-  operator: {
-    color: "#9ca3af",
-  },
-  script: {
-    color: "#e3e8f0",
-  },
-  parameter: {
-    color: "#fbbf24", // Yellow
-  },
-  method: {
-    color: "#818cf8", // Indigo
-  },
-  field: {
-    color: "#f59e0b", // Amber/Orange
-  },
-  annotation: {
-    color: "#6b7280",
-  },
-  type: {
-    color: "#a78bfa", // Light Purple
-  },
-  module: {
-    color: "#8b5cf6", // Violet
-  },
-};
-=======
 import { ThemeMode } from '@/contexts/ThemeContext';
 
 /**
  * Claude-themed syntax highlighting theme factory
  * Returns different syntax themes based on the current theme mode
- * 
+ *
  * @param theme - The current theme mode
  * @returns Prism syntax highlighting theme object
  */
-export const getClaudeSyntaxTheme = (theme: ThemeMode): any => {
+export const getClaudeSyntaxTheme = (theme: ThemeMode): unknown => {
   const themes = {
     dark: {
       base: '#e3e8f0',
@@ -316,8 +124,8 @@
       overflow: 'auto',
     },
     ':not(pre) > code[class*="language-"]': {
-      background: theme === 'light' 
-        ? 'rgba(139, 92, 246, 0.1)' 
+      background: theme === 'light'
+        ? 'rgba(139, 92, 246, 0.1)'
         : 'rgba(139, 92, 246, 0.1)',
       padding: '0.1em 0.3em',
       borderRadius: '0.3em',
@@ -447,5 +255,4 @@
 };
 
 // Export default dark theme for backward compatibility
-export const claudeSyntaxTheme = getClaudeSyntaxTheme('dark');
->>>>>>> 90afd6e5
+export const claudeSyntaxTheme = getClaudeSyntaxTheme('dark');