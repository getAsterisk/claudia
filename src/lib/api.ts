import { invoke } from "@tauri-apps/api/core";
import type { HooksConfiguration } from '@/types/hooks';

/** Custom model definition */
export interface CustomModel {
  name: string;
  identifier: string;
  description?: string;
}

/** Model configuration including custom models and environment model */
export interface ModelConfig {
  custom_models: CustomModel[];
  env_model?: string;
}

/** Process type for tracking in ProcessRegistry */
export type ProcessType = 
  | { AgentRun: { agent_id: number; agent_name: string } }
  | { ClaudeSession: { session_id: string } };

/** Information about a running process */
export interface ProcessInfo {
  run_id: number;
  process_type: ProcessType;
  pid: number;
  started_at: string;
  project_path: string;
  task: string;
  model: string;
}

/**
 * Represents a project in the ~/.claude/projects directory
 */
export interface Project {
  /** The project ID (derived from the directory name) */
  id: string;
  /** The original project path (decoded from the directory name) */
  path: string;
  /** List of session IDs (JSONL file names without extension) */
  sessions: string[];
  /** Unix timestamp when the project directory was created */
  created_at: number;
  /** Unix timestamp of the most recent session (if any) */
  most_recent_session?: number;
}

/**
 * Represents a session with its metadata
 */
export interface Session {
  /** The session ID (UUID) */
  id: string;
  /** The project ID this session belongs to */
  project_id: string;
  /** The project path */
  project_path: string;
  /** Optional todo data associated with this session */
  todo_data?: any;
  /** Unix timestamp when the session file was created */
  created_at: number;
  /** First user message content (if available) */
  first_message?: string;
  /** Timestamp of the first user message (if available) */
  message_timestamp?: string;
}

/**
 * Represents the settings from ~/.claude/settings.json
 */
export interface ClaudeSettings {
  [key: string]: any;
}

/**
 * Represents the Claude Code version status
 */
export interface ClaudeVersionStatus {
  /** Whether Claude Code is installed and working */
  is_installed: boolean;
  /** The version string if available */
  version?: string;
  /** The full output from the command */
  output: string;
}

/**
 * Represents a CLAUDE.md file found in the project
 */
export interface ClaudeMdFile {
  /** Relative path from the project root */
  relative_path: string;
  /** Absolute path to the file */
  absolute_path: string;
  /** File size in bytes */
  size: number;
  /** Last modified timestamp */
  modified: number;
}

/**
 * Represents a file or directory entry
 */
export interface FileEntry {
  name: string;
  path: string;
  is_directory: boolean;
  size: number;
  extension?: string;
}

/**
 * Represents a Claude installation found on the system
 */
export interface ClaudeInstallation {
  /** Full path to the Claude binary */
  path: string;
  /** Version string if available */
  version?: string;
  /** Source of discovery (e.g., "nvm", "system", "homebrew", "which") */
  source: string;
  /** Type of installation */
  installation_type: "System" | "Custom";
}

// Agent API types
export interface Agent {
  id?: number;
  name: string;
  icon: string;
  system_prompt: string;
  default_task?: string;
  model: string;
  hooks?: string; // JSON string of HooksConfiguration
  created_at: string;
  updated_at: string;
}

export interface AgentExport {
  version: number;
  exported_at: string;
  agent: {
    name: string;
    icon: string;
    system_prompt: string;
    default_task?: string;
    model: string;
    hooks?: string;
  };
}

export interface GitHubAgentFile {
  name: string;
  path: string;
  download_url: string;
  size: number;
  sha: string;
}

export interface AgentRun {
  id?: number;
  agent_id: number;
  agent_name: string;
  agent_icon: string;
  task: string;
  model: string;
  project_path: string;
  session_id: string;
  status: string; // 'pending', 'running', 'completed', 'failed', 'cancelled'
  pid?: number;
  process_started_at?: string;
  created_at: string;
  completed_at?: string;
}

export interface AgentRunMetrics {
  duration_ms?: number;
  total_tokens?: number;
  cost_usd?: number;
  message_count?: number;
}

export interface AgentRunWithMetrics {
  id?: number;
  agent_id: number;
  agent_name: string;
  agent_icon: string;
  task: string;
  model: string;
  project_path: string;
  session_id: string;
  status: string; // 'pending', 'running', 'completed', 'failed', 'cancelled'
  pid?: number;
  duration_ms?: number;
  total_tokens?: number;
  process_started_at?: string;
  created_at: string;
  completed_at?: string;
  metrics?: AgentRunMetrics;
  output?: string; // Real-time JSONL content
}

// Usage Dashboard types
export interface UsageEntry {
  project: string;
  timestamp: string;
  model: string;
  input_tokens: number;
  output_tokens: number;
  cache_write_tokens: number;
  cache_read_tokens: number;
  cost: number;
}

export interface ModelUsage {
  model: string;
  total_cost: number;
  total_tokens: number;
  input_tokens: number;
  output_tokens: number;
  cache_creation_tokens: number;
  cache_read_tokens: number;
  session_count: number;
}

export interface DailyUsage {
  date: string;
  total_cost: number;
  total_tokens: number;
  models_used: string[];
}

export interface ProjectUsage {
  project_path: string;
  project_name: string;
  total_cost: number;
  total_tokens: number;
  session_count: number;
  last_used: string;
}

export interface UsageStats {
  total_cost: number;
  total_tokens: number;
  total_input_tokens: number;
  total_output_tokens: number;
  total_cache_creation_tokens: number;
  total_cache_read_tokens: number;
  total_sessions: number;
  by_model: ModelUsage[];
  by_date: DailyUsage[];
  by_project: ProjectUsage[];
}

/**
 * Represents a checkpoint in the session timeline
 */
export interface Checkpoint {
  id: string;
  sessionId: string;
  projectId: string;
  messageIndex: number;
  timestamp: string;
  description?: string;
  parentCheckpointId?: string;
  metadata: CheckpointMetadata;
}

/**
 * Metadata associated with a checkpoint
 */
export interface CheckpointMetadata {
  totalTokens: number;
  modelUsed: string;
  userPrompt: string;
  fileChanges: number;
  snapshotSize: number;
}

/**
 * Represents a file snapshot at a checkpoint
 */
export interface FileSnapshot {
  checkpointId: string;
  filePath: string;
  content: string;
  hash: string;
  isDeleted: boolean;
  permissions?: number;
  size: number;
}

/**
 * Represents a node in the timeline tree
 */
export interface TimelineNode {
  checkpoint: Checkpoint;
  children: TimelineNode[];
  fileSnapshotIds: string[];
}

/**
 * The complete timeline for a session
 */
export interface SessionTimeline {
  sessionId: string;
  rootNode?: TimelineNode;
  currentCheckpointId?: string;
  autoCheckpointEnabled: boolean;
  checkpointStrategy: CheckpointStrategy;
  totalCheckpoints: number;
}

/**
 * Strategy for automatic checkpoint creation
 */
export type CheckpointStrategy = 'manual' | 'per_prompt' | 'per_tool_use' | 'smart';

/**
 * Result of a checkpoint operation
 */
export interface CheckpointResult {
  checkpoint: Checkpoint;
  filesProcessed: number;
  warnings: string[];
}

/**
 * Diff between two checkpoints
 */
export interface CheckpointDiff {
  fromCheckpointId: string;
  toCheckpointId: string;
  modifiedFiles: FileDiff[];
  addedFiles: string[];
  deletedFiles: string[];
  tokenDelta: number;
}

/**
 * Diff for a single file
 */
export interface FileDiff {
  path: string;
  additions: number;
  deletions: number;
  diffContent?: string;
}

/**
 * Represents an MCP server configuration
 */
export interface MCPServer {
  /** Server name/identifier */
  name: string;
  /** Transport type: "stdio" or "sse" */
  transport: string;
  /** Command to execute (for stdio) */
  command?: string;
  /** Command arguments (for stdio) */
  args: string[];
  /** Environment variables */
  env: Record<string, string>;
  /** URL endpoint (for SSE) */
  url?: string;
  /** Configuration scope: "local", "project", or "user" */
  scope: string;
  /** Whether the server is currently active */
  is_active: boolean;
  /** Server status */
  status: ServerStatus;
}

/**
 * Server status information
 */
export interface ServerStatus {
  /** Whether the server is running */
  running: boolean;
  /** Last error message if any */
  error?: string;
  /** Last checked timestamp */
  last_checked?: number;
}

/**
 * MCP configuration for project scope (.mcp.json)
 */
export interface MCPProjectConfig {
  mcpServers: Record<string, MCPServerConfig>;
}

/**
 * Individual server configuration in .mcp.json
 */
export interface MCPServerConfig {
  command: string;
  args: string[];
  env: Record<string, string>;
}

/**
 * Represents a custom slash command
 */
export interface SlashCommand {
  /** Unique identifier for the command */
  id: string;
  /** Command name (without prefix) */
  name: string;
  /** Full command with prefix (e.g., "/project:optimize") */
  full_command: string;
  /** Command scope: "project" or "user" */
  scope: string;
  /** Optional namespace (e.g., "frontend" in "/project:frontend:component") */
  namespace?: string;
  /** Path to the markdown file */
  file_path: string;
  /** Command content (markdown body) */
  content: string;
  /** Optional description from frontmatter */
  description?: string;
  /** Allowed tools from frontmatter */
  allowed_tools: string[];
  /** Whether the command has bash commands (!) */
  has_bash_commands: boolean;
  /** Whether the command has file references (@) */
  has_file_references: boolean;
  /** Whether the command uses $ARGUMENTS placeholder */
  accepts_arguments: boolean;
}

/**
 * Result of adding a server
 */
export interface AddServerResult {
  success: boolean;
  message: string;
  server_name?: string;
}

/**
 * Import result for multiple servers
 */
export interface ImportResult {
  imported_count: number;
  failed_count: number;
  servers: ImportServerResult[];
}

/**
 * Result for individual server import
 */
export interface ImportServerResult {
  name: string;
  success: boolean;
  error?: string;
}

/**
 * API client for interacting with the Rust backend
 */
export const api = {
  /**
   * Gets the user's home directory path
   * @returns Promise resolving to the home directory path
   */
  async getHomeDirectory(): Promise<string> {
    try {
      return await invoke<string>("get_home_directory");
    } catch (error) {
      console.error("Failed to get home directory:", error);
      return "/";
    }
  },

  /**
   * Lists all projects in the ~/.claude/projects directory
   * @returns Promise resolving to an array of projects
   */
  async listProjects(): Promise<Project[]> {
    try {
      return await invoke<Project[]>("list_projects");
    } catch (error) {
      console.error("Failed to list projects:", error);
      throw error;
    }
  },

  /**
   * Creates a new project for the given directory path
   * @param path - The directory path to create a project for
   * @returns Promise resolving to the created project
   */
  async createProject(path: string): Promise<Project> {
    try {
      return await invoke<Project>('create_project', { path });
    } catch (error) {
      console.error("Failed to create project:", error);
      throw error;
    }
  },

  /**
   * Retrieves sessions for a specific project
   * @param projectId - The ID of the project to retrieve sessions for
   * @returns Promise resolving to an array of sessions
   */
  async getProjectSessions(projectId: string): Promise<Session[]> {
    try {
      return await invoke<Session[]>('get_project_sessions', { projectId });
    } catch (error) {
      console.error("Failed to get project sessions:", error);
      throw error;
    }
  },

  /**
   * Fetch list of agents from GitHub repository
   * @returns Promise resolving to list of available agents on GitHub
   */
  async fetchGitHubAgents(): Promise<GitHubAgentFile[]> {
    try {
      return await invoke<GitHubAgentFile[]>('fetch_github_agents');
    } catch (error) {
      console.error("Failed to fetch GitHub agents:", error);
      throw error;
    }
  },

  /**
   * Fetch and preview a specific agent from GitHub
   * @param downloadUrl - The download URL for the agent file
   * @returns Promise resolving to the agent export data
   */
  async fetchGitHubAgentContent(downloadUrl: string): Promise<AgentExport> {
    try {
      return await invoke<AgentExport>('fetch_github_agent_content', { downloadUrl });
    } catch (error) {
      console.error("Failed to fetch GitHub agent content:", error);
      throw error;
    }
  },

  /**
   * Import an agent directly from GitHub
   * @param downloadUrl - The download URL for the agent file
   * @returns Promise resolving to the imported agent
   */
  async importAgentFromGitHub(downloadUrl: string): Promise<Agent> {
    try {
      return await invoke<Agent>('import_agent_from_github', { downloadUrl });
    } catch (error) {
      console.error("Failed to import agent from GitHub:", error);
      throw error;
    }
  },

  /**
   * Reads the Claude settings file
   * @returns Promise resolving to the settings object
   */
  async getClaudeSettings(): Promise<ClaudeSettings> {
    try {
      const result = await invoke<{ data: ClaudeSettings }>("get_claude_settings");
      console.log("Raw result from get_claude_settings:", result);
      
      // The Rust backend returns ClaudeSettings { data: ... }
      // We need to extract the data field
      if (result && typeof result === 'object' && 'data' in result) {
        return result.data;
      }
      
      // If the result is already the settings object, return it
      return result as ClaudeSettings;
    } catch (error) {
      console.error("Failed to get Claude settings:", error);
      throw error;
    }
  },

  /**
   * Opens a new Claude Code session
   * @param path - Optional path to open the session in
   * @returns Promise resolving when the session is opened
   */
  async openNewSession(path?: string): Promise<string> {
    try {
      return await invoke<string>("open_new_session", { path });
    } catch (error) {
      console.error("Failed to open new session:", error);
      throw error;
    }
  },

  /**
   * Reads the CLAUDE.md system prompt file
   * @returns Promise resolving to the system prompt content
   */
  async getSystemPrompt(): Promise<string> {
    try {
      return await invoke<string>("get_system_prompt");
    } catch (error) {
      console.error("Failed to get system prompt:", error);
      throw error;
    }
  },

  /**
   * Checks if Claude Code is installed and gets its version
   * @returns Promise resolving to the version status
   */
  async checkClaudeVersion(): Promise<ClaudeVersionStatus> {
    try {
      return await invoke<ClaudeVersionStatus>("check_claude_version");
    } catch (error) {
      console.error("Failed to check Claude version:", error);
      throw error;
    }
  },

  /**
   * Saves the CLAUDE.md system prompt file
   * @param content - The new content for the system prompt
   * @returns Promise resolving when the file is saved
   */
  async saveSystemPrompt(content: string): Promise<string> {
    try {
      return await invoke<string>("save_system_prompt", { content });
    } catch (error) {
      console.error("Failed to save system prompt:", error);
      throw error;
    }
  },

  /**
   * Saves the Claude settings file
   * @param settings - The settings object to save
   * @returns Promise resolving when the settings are saved
   */
  async saveClaudeSettings(settings: ClaudeSettings): Promise<string> {
    try {
      return await invoke<string>("save_claude_settings", { settings });
    } catch (error) {
      console.error("Failed to save Claude settings:", error);
      throw error;
    }
  },

  /**
   * Finds all CLAUDE.md files in a project directory
   * @param projectPath - The absolute path to the project
   * @returns Promise resolving to an array of CLAUDE.md files
   */
  async findClaudeMdFiles(projectPath: string): Promise<ClaudeMdFile[]> {
    try {
      return await invoke<ClaudeMdFile[]>("find_claude_md_files", { projectPath });
    } catch (error) {
      console.error("Failed to find CLAUDE.md files:", error);
      throw error;
    }
  },

  /**
   * Reads a specific CLAUDE.md file
   * @param filePath - The absolute path to the file
   * @returns Promise resolving to the file content
   */
  async readClaudeMdFile(filePath: string): Promise<string> {
    try {
      return await invoke<string>("read_claude_md_file", { filePath });
    } catch (error) {
      console.error("Failed to read CLAUDE.md file:", error);
      throw error;
    }
  },

  /**
   * Saves a specific CLAUDE.md file
   * @param filePath - The absolute path to the file
   * @param content - The new content for the file
   * @returns Promise resolving when the file is saved
   */
  async saveClaudeMdFile(filePath: string, content: string): Promise<string> {
    try {
      return await invoke<string>("save_claude_md_file", { filePath, content });
    } catch (error) {
      console.error("Failed to save CLAUDE.md file:", error);
      throw error;
    }
  },

  // Agent API methods
  
  /**
   * Lists all CC agents
   * @returns Promise resolving to an array of agents
   */
  async listAgents(): Promise<Agent[]> {
    try {
      return await invoke<Agent[]>('list_agents');
    } catch (error) {
      console.error("Failed to list agents:", error);
      throw error;
    }
  },

  /**
   * Creates a new agent
   * @param name - The agent name
   * @param icon - The icon identifier
   * @param system_prompt - The system prompt for the agent
   * @param default_task - Optional default task
   * @param model - Optional model (defaults to 'sonnet')
   * @param hooks - Optional hooks configuration as JSON string
   * @returns Promise resolving to the created agent
   */
  async createAgent(
    name: string, 
    icon: string, 
    system_prompt: string, 
    default_task?: string, 
    model?: string,
    hooks?: string
  ): Promise<Agent> {
    try {
      return await invoke<Agent>('create_agent', { 
        name, 
        icon, 
        systemPrompt: system_prompt,
        defaultTask: default_task,
        model,
        hooks
      });
    } catch (error) {
      console.error("Failed to create agent:", error);
      throw error;
    }
  },

  /**
   * Updates an existing agent
   * @param id - The agent ID
   * @param name - The updated name
   * @param icon - The updated icon
   * @param system_prompt - The updated system prompt
   * @param default_task - Optional default task
   * @param model - Optional model
   * @param hooks - Optional hooks configuration as JSON string
   * @returns Promise resolving to the updated agent
   */
  async updateAgent(
    id: number, 
    name: string, 
    icon: string, 
    system_prompt: string, 
    default_task?: string, 
    model?: string,
    hooks?: string
  ): Promise<Agent> {
    try {
      return await invoke<Agent>('update_agent', { 
        id, 
        name, 
        icon, 
        systemPrompt: system_prompt,
        defaultTask: default_task,
        model,
        hooks
      });
    } catch (error) {
      console.error("Failed to update agent:", error);
      throw error;
    }
  },

  /**
   * Deletes an agent
   * @param id - The agent ID to delete
   * @returns Promise resolving when the agent is deleted
   */
  async deleteAgent(id: number): Promise<void> {
    try {
      return await invoke('delete_agent', { id });
    } catch (error) {
      console.error("Failed to delete agent:", error);
      throw error;
    }
  },

  /**
   * Gets a single agent by ID
   * @param id - The agent ID
   * @returns Promise resolving to the agent
   */
  async getAgent(id: number): Promise<Agent> {
    try {
      return await invoke<Agent>('get_agent', { id });
    } catch (error) {
      console.error("Failed to get agent:", error);
      throw error;
    }
  },

  /**
   * Exports a single agent to JSON format
   * @param id - The agent ID to export
   * @returns Promise resolving to the JSON string
   */
  async exportAgent(id: number): Promise<string> {
    try {
      return await invoke<string>('export_agent', { id });
    } catch (error) {
      console.error("Failed to export agent:", error);
      throw error;
    }
  },

  /**
   * Imports an agent from JSON data
   * @param jsonData - The JSON string containing the agent export
   * @returns Promise resolving to the imported agent
   */
  async importAgent(jsonData: string): Promise<Agent> {
    try {
      return await invoke<Agent>('import_agent', { jsonData });
    } catch (error) {
      console.error("Failed to import agent:", error);
      throw error;
    }
  },

  /**
   * Imports an agent from a file
   * @param filePath - The path to the JSON file
   * @returns Promise resolving to the imported agent
   */
  async importAgentFromFile(filePath: string): Promise<Agent> {
    try {
      return await invoke<Agent>('import_agent_from_file', { filePath });
    } catch (error) {
      console.error("Failed to import agent from file:", error);
      throw error;
    }
  },

  /**
   * Executes an agent
   * @param agentId - The agent ID to execute
   * @param projectPath - The project path to run the agent in
   * @param task - The task description
   * @param model - Optional model override
   * @returns Promise resolving to the run ID when execution starts
   */
  async executeAgent(agentId: number, projectPath: string, task: string, model?: string): Promise<number> {
    try {
      return await invoke<number>('execute_agent', { agentId, projectPath, task, model });
    } catch (error) {
      console.error("Failed to execute agent:", error);
      // Return a sentinel value to indicate error
      throw new Error(`Failed to execute agent: ${error instanceof Error ? error.message : 'Unknown error'}`);
    }
  },

  /**
   * Lists agent runs without metrics (basic info only)
   * @param agentId - Optional agent ID to filter runs
   * @returns Promise resolving to an array of agent runs
   */
  async listAgentRuns(agentId?: number): Promise<AgentRunWithMetrics[]> {
    try {
      return await invoke<AgentRunWithMetrics[]>('list_agent_runs', { agentId });
    } catch (error) {
      console.error("Failed to list agent runs:", error);
      // Return empty array instead of throwing to prevent UI crashes
      return [];
    }
  },

  /**
   * Lists agent runs with metrics (includes token counts and duration)
   * @param agentId - Optional agent ID to filter runs
   * @returns Promise resolving to an array of agent runs with metrics
   */
  async listAgentRunsWithMetrics(agentId?: number): Promise<AgentRunWithMetrics[]> {
    try {
      return await invoke<AgentRunWithMetrics[]>('list_agent_runs_with_metrics', { agentId });
    } catch (error) {
      console.error("Failed to list agent runs with metrics:", error);
      // Return empty array instead of throwing to prevent UI crashes
      return [];
    }
  },

  /**
   * Gets a single agent run by ID with metrics
   * @param id - The run ID
   * @returns Promise resolving to the agent run with metrics
   */
  async getAgentRun(id: number): Promise<AgentRunWithMetrics> {
    try {
      return await invoke<AgentRunWithMetrics>('get_agent_run', { id });
    } catch (error) {
      console.error("Failed to get agent run:", error);
      throw new Error(`Failed to get agent run: ${error instanceof Error ? error.message : 'Unknown error'}`);
    }
  },

  /**
   * Gets a single agent run by ID with real-time metrics from JSONL
   * @param id - The run ID
   * @returns Promise resolving to the agent run with metrics
   */
  async getAgentRunWithRealTimeMetrics(id: number): Promise<AgentRunWithMetrics> {
    try {
      return await invoke<AgentRunWithMetrics>('get_agent_run_with_real_time_metrics', { id });
    } catch (error) {
      console.error("Failed to get agent run with real-time metrics:", error);
      throw new Error(`Failed to get agent run with real-time metrics: ${error instanceof Error ? error.message : 'Unknown error'}`);
    }
  },

  /**
   * Lists all currently running agent sessions
   * @returns Promise resolving to list of running agent sessions
   */
  async listRunningAgentSessions(): Promise<AgentRun[]> {
    try {
      return await invoke<AgentRun[]>('list_running_sessions');
    } catch (error) {
      console.error("Failed to list running agent sessions:", error);
      throw new Error(`Failed to list running agent sessions: ${error instanceof Error ? error.message : 'Unknown error'}`);
    }
  },

  /**
   * Kills a running agent session
   * @param runId - The run ID to kill
   * @returns Promise resolving to whether the session was successfully killed
   */
  async killAgentSession(runId: number): Promise<boolean> {
    try {
      return await invoke<boolean>('kill_agent_session', { runId });
    } catch (error) {
      console.error("Failed to kill agent session:", error);
      throw new Error(`Failed to kill agent session: ${error instanceof Error ? error.message : 'Unknown error'}`);
    }
  },

  /**
   * Gets the status of a specific agent session
   * @param runId - The run ID to check
   * @returns Promise resolving to the session status or null if not found
   */
  async getSessionStatus(runId: number): Promise<string | null> {
    try {
      return await invoke<string | null>('get_session_status', { runId });
    } catch (error) {
      console.error("Failed to get session status:", error);
      throw new Error(`Failed to get session status: ${error instanceof Error ? error.message : 'Unknown error'}`);
    }
  },

  /**
   * Cleanup finished processes and update their status
   * @returns Promise resolving to list of run IDs that were cleaned up
   */
  async cleanupFinishedProcesses(): Promise<number[]> {
    try {
      return await invoke<number[]>('cleanup_finished_processes');
    } catch (error) {
      console.error("Failed to cleanup finished processes:", error);
      throw new Error(`Failed to cleanup finished processes: ${error instanceof Error ? error.message : 'Unknown error'}`);
    }
  },

  /**
   * Get real-time output for a running session (with live output fallback)
   * @param runId - The run ID to get output for
   * @returns Promise resolving to the current session output (JSONL format)
   */
  async getSessionOutput(runId: number): Promise<string> {
    try {
      return await invoke<string>('get_session_output', { runId });
    } catch (error) {
      console.error("Failed to get session output:", error);
      throw new Error(`Failed to get session output: ${error instanceof Error ? error.message : 'Unknown error'}`);
    }
  },

  /**
   * Get live output directly from process stdout buffer
   * @param runId - The run ID to get live output for
   * @returns Promise resolving to the current live output
   */
  async getLiveSessionOutput(runId: number): Promise<string> {
    try {
      return await invoke<string>('get_live_session_output', { runId });
    } catch (error) {
      console.error("Failed to get live session output:", error);
      throw new Error(`Failed to get live session output: ${error instanceof Error ? error.message : 'Unknown error'}`);
    }
  },

  /**
   * Start streaming real-time output for a running session
   * @param runId - The run ID to stream output for
   * @returns Promise that resolves when streaming starts
   */
  async streamSessionOutput(runId: number): Promise<void> {
    try {
      return await invoke<void>('stream_session_output', { runId });
    } catch (error) {
      console.error("Failed to start streaming session output:", error);
      throw new Error(`Failed to start streaming session output: ${error instanceof Error ? error.message : 'Unknown error'}`);
    }
  },

  /**
   * Loads the JSONL history for a specific session
   */
  async loadSessionHistory(sessionId: string, projectId: string): Promise<any[]> {
    return invoke("load_session_history", { sessionId, projectId });
  },

  /**
   * Loads the JSONL history for a specific agent session
   * Similar to loadSessionHistory but searches across all project directories
   * @param sessionId - The session ID (UUID)
   * @returns Promise resolving to array of session messages
   */
  async loadAgentSessionHistory(sessionId: string): Promise<any[]> {
    try {
      return await invoke<any[]>('load_agent_session_history', { sessionId });
    } catch (error) {
      console.error("Failed to load agent session history:", error);
      throw error;
    }
  },

  /**
   * Executes a new interactive Claude Code session with streaming output
   */
  async executeClaudeCode(projectPath: string, prompt: string, model: string): Promise<void> {
    return invoke("execute_claude_code", { projectPath, prompt, model });
  },

  /**
   * Continues an existing Claude Code conversation with streaming output
   */
  async continueClaudeCode(projectPath: string, prompt: string, model: string): Promise<void> {
    return invoke("continue_claude_code", { projectPath, prompt, model });
  },

  /**
   * Resumes an existing Claude Code session by ID with streaming output
   */
  async resumeClaudeCode(projectPath: string, sessionId: string, prompt: string, model: string): Promise<void> {
    return invoke("resume_claude_code", { projectPath, sessionId, prompt, model });
  },

  /**
   * Cancels the currently running Claude Code execution
   * @param sessionId - Optional session ID to cancel a specific session
   */
  async cancelClaudeExecution(sessionId?: string): Promise<void> {
    return invoke("cancel_claude_execution", { sessionId });
  },

  /**
   * Lists all currently running Claude sessions
   * @returns Promise resolving to list of running Claude sessions
   */
  async listRunningClaudeSessions(): Promise<any[]> {
    return invoke("list_running_claude_sessions");
  },

  /**
   * Gets live output from a Claude session
   * @param sessionId - The session ID to get output for
   * @returns Promise resolving to the current live output
   */
  async getClaudeSessionOutput(sessionId: string): Promise<string> {
    return invoke("get_claude_session_output", { sessionId });
  },

  /**
   * Lists files and directories in a given path
   */
  async listDirectoryContents(directoryPath: string): Promise<FileEntry[]> {
    return invoke("list_directory_contents", { directoryPath });
  },

  /**
   * Searches for files and directories matching a pattern
   */
  async searchFiles(basePath: string, query: string): Promise<FileEntry[]> {
    return invoke("search_files", { basePath, query });
  },

  /**
   * Gets overall usage statistics
   * @returns Promise resolving to usage statistics
   */
  async getUsageStats(): Promise<UsageStats> {
    try {
      return await invoke<UsageStats>("get_usage_stats");
    } catch (error) {
      console.error("Failed to get usage stats:", error);
      throw error;
    }
  },

  /**
   * Gets usage statistics filtered by date range
   * @param startDate - Start date (ISO format)
   * @param endDate - End date (ISO format)
   * @returns Promise resolving to usage statistics
   */
  async getUsageByDateRange(startDate: string, endDate: string): Promise<UsageStats> {
    try {
      return await invoke<UsageStats>("get_usage_by_date_range", { startDate, endDate });
    } catch (error) {
      console.error("Failed to get usage by date range:", error);
      throw error;
    }
  },

  /**
   * Gets usage statistics grouped by session
   * @param since - Optional start date (YYYYMMDD)
   * @param until - Optional end date (YYYYMMDD)
   * @param order - Optional sort order ('asc' or 'desc')
   * @returns Promise resolving to an array of session usage data
   */
  async getSessionStats(
    since?: string,
    until?: string,
    order?: "asc" | "desc"
  ): Promise<ProjectUsage[]> {
    try {
      return await invoke<ProjectUsage[]>("get_session_stats", {
        since,
        until,
        order,
      });
    } catch (error) {
      console.error("Failed to get session stats:", error);
      throw error;
    }
  },

  /**
   * Gets detailed usage entries with optional filtering
   * @param limit - Optional limit for number of entries
   * @returns Promise resolving to array of usage entries
   */
  async getUsageDetails(limit?: number): Promise<UsageEntry[]> {
    try {
      return await invoke<UsageEntry[]>("get_usage_details", { limit });
    } catch (error) {
      console.error("Failed to get usage details:", error);
      throw error;
    }
  },

  /**
   * Creates a checkpoint for the current session state
   */
  async createCheckpoint(
    sessionId: string,
    projectId: string,
    projectPath: string,
    messageIndex?: number,
    description?: string
  ): Promise<CheckpointResult> {
    return invoke("create_checkpoint", {
      sessionId,
      projectId,
      projectPath,
      messageIndex,
      description
    });
  },

  /**
   * Restores a session to a specific checkpoint
   */
  async restoreCheckpoint(
    checkpointId: string,
    sessionId: string,
    projectId: string,
    projectPath: string
  ): Promise<CheckpointResult> {
    return invoke("restore_checkpoint", {
      checkpointId,
      sessionId,
      projectId,
      projectPath
    });
  },

  /**
   * Lists all checkpoints for a session
   */
  async listCheckpoints(
    sessionId: string,
    projectId: string,
    projectPath: string
  ): Promise<Checkpoint[]> {
    return invoke("list_checkpoints", {
      sessionId,
      projectId,
      projectPath
    });
  },

  /**
   * Forks a new timeline branch from a checkpoint
   */
  async forkFromCheckpoint(
    checkpointId: string,
    sessionId: string,
    projectId: string,
    projectPath: string,
    newSessionId: string,
    description?: string
  ): Promise<CheckpointResult> {
    return invoke("fork_from_checkpoint", {
      checkpointId,
      sessionId,
      projectId,
      projectPath,
      newSessionId,
      description
    });
  },

  /**
   * Gets the timeline for a session
   */
  async getSessionTimeline(
    sessionId: string,
    projectId: string,
    projectPath: string
  ): Promise<SessionTimeline> {
    return invoke("get_session_timeline", {
      sessionId,
      projectId,
      projectPath
    });
  },

  /**
   * Updates checkpoint settings for a session
   */
  async updateCheckpointSettings(
    sessionId: string,
    projectId: string,
    projectPath: string,
    autoCheckpointEnabled: boolean,
    checkpointStrategy: CheckpointStrategy
  ): Promise<void> {
    return invoke("update_checkpoint_settings", {
      sessionId,
      projectId,
      projectPath,
      autoCheckpointEnabled,
      checkpointStrategy
    });
  },

  /**
   * Gets diff between two checkpoints
   */
  async getCheckpointDiff(
    fromCheckpointId: string,
    toCheckpointId: string,
    sessionId: string,
    projectId: string
  ): Promise<CheckpointDiff> {
    try {
      return await invoke<CheckpointDiff>("get_checkpoint_diff", {
        fromCheckpointId,
        toCheckpointId,
        sessionId,
        projectId
      });
    } catch (error) {
      console.error("Failed to get checkpoint diff:", error);
      throw error;
    }
  },

  /**
   * Tracks a message for checkpointing
   */
  async trackCheckpointMessage(
    sessionId: string,
    projectId: string,
    projectPath: string,
    message: string
  ): Promise<void> {
    try {
      await invoke("track_checkpoint_message", {
        sessionId,
        projectId,
        projectPath,
        message
      });
    } catch (error) {
      console.error("Failed to track checkpoint message:", error);
      throw error;
    }
  },

  /**
   * Checks if auto-checkpoint should be triggered
   */
  async checkAutoCheckpoint(
    sessionId: string,
    projectId: string,
    projectPath: string,
    message: string
  ): Promise<boolean> {
    try {
      return await invoke<boolean>("check_auto_checkpoint", {
        sessionId,
        projectId,
        projectPath,
        message
      });
    } catch (error) {
      console.error("Failed to check auto checkpoint:", error);
      throw error;
    }
  },

  /**
   * Triggers cleanup of old checkpoints
   */
  async cleanupOldCheckpoints(
    sessionId: string,
    projectId: string,
    projectPath: string,
    keepCount: number
  ): Promise<number> {
    try {
      return await invoke<number>("cleanup_old_checkpoints", {
        sessionId,
        projectId,
        projectPath,
        keepCount
      });
    } catch (error) {
      console.error("Failed to cleanup old checkpoints:", error);
      throw error;
    }
  },

  /**
   * Gets checkpoint settings for a session
   */
  async getCheckpointSettings(
    sessionId: string,
    projectId: string,
    projectPath: string
  ): Promise<{
    auto_checkpoint_enabled: boolean;
    checkpoint_strategy: CheckpointStrategy;
    total_checkpoints: number;
    current_checkpoint_id?: string;
  }> {
    try {
      return await invoke("get_checkpoint_settings", {
        sessionId,
        projectId,
        projectPath
      });
    } catch (error) {
      console.error("Failed to get checkpoint settings:", error);
      throw error;
    }
  },

  /**
   * Clears checkpoint manager for a session (cleanup on session end)
   */
  async clearCheckpointManager(sessionId: string): Promise<void> {
    try {
      await invoke("clear_checkpoint_manager", { sessionId });
    } catch (error) {
      console.error("Failed to clear checkpoint manager:", error);
      throw error;
    }
  },

  /**
   * Tracks a batch of messages for a session for checkpointing
   */
  trackSessionMessages: (
    sessionId: string, 
    projectId: string, 
    projectPath: string, 
    messages: string[]
  ): Promise<void> =>
    invoke("track_session_messages", { sessionId, projectId, projectPath, messages }),

  /**
   * Adds a new MCP server
   */
  async mcpAdd(
    name: string,
    transport: string,
    command?: string,
    args: string[] = [],
    env: Record<string, string> = {},
    url?: string,
    scope: string = "local"
  ): Promise<AddServerResult> {
    try {
      return await invoke<AddServerResult>("mcp_add", {
        name,
        transport,
        command,
        args,
        env,
        url,
        scope
      });
    } catch (error) {
      console.error("Failed to add MCP server:", error);
      throw error;
    }
  },

  /**
   * Lists all configured MCP servers
   */
  async mcpList(): Promise<MCPServer[]> {
    try {
      console.log("API: Calling mcp_list...");
      const result = await invoke<MCPServer[]>("mcp_list");
      console.log("API: mcp_list returned:", result);
      return result;
    } catch (error) {
      console.error("API: Failed to list MCP servers:", error);
      throw error;
    }
  },

  /**
   * Gets details for a specific MCP server
   */
  async mcpGet(name: string): Promise<MCPServer> {
    try {
      return await invoke<MCPServer>("mcp_get", { name });
    } catch (error) {
      console.error("Failed to get MCP server:", error);
      throw error;
    }
  },

  /**
   * Removes an MCP server
   */
  async mcpRemove(name: string): Promise<string> {
    try {
      return await invoke<string>("mcp_remove", { name });
    } catch (error) {
      console.error("Failed to remove MCP server:", error);
      throw error;
    }
  },

  /**
   * Adds an MCP server from JSON configuration
   */
  async mcpAddJson(name: string, jsonConfig: string, scope: string = "local"): Promise<AddServerResult> {
    try {
      return await invoke<AddServerResult>("mcp_add_json", { name, jsonConfig, scope });
    } catch (error) {
      console.error("Failed to add MCP server from JSON:", error);
      throw error;
    }
  },

  /**
   * Imports MCP servers from Claude Desktop
   */
  async mcpAddFromClaudeDesktop(scope: string = "local"): Promise<ImportResult> {
    try {
      return await invoke<ImportResult>("mcp_add_from_claude_desktop", { scope });
    } catch (error) {
      console.error("Failed to import from Claude Desktop:", error);
      throw error;
    }
  },

  /**
   * Starts Claude Code as an MCP server
   */
  async mcpServe(): Promise<string> {
    try {
      return await invoke<string>("mcp_serve");
    } catch (error) {
      console.error("Failed to start MCP server:", error);
      throw error;
    }
  },

  /**
   * Tests connection to an MCP server
   */
  async mcpTestConnection(name: string): Promise<string> {
    try {
      return await invoke<string>("mcp_test_connection", { name });
    } catch (error) {
      console.error("Failed to test MCP connection:", error);
      throw error;
    }
  },

  /**
   * Resets project-scoped server approval choices
   */
  async mcpResetProjectChoices(): Promise<string> {
    try {
      return await invoke<string>("mcp_reset_project_choices");
    } catch (error) {
      console.error("Failed to reset project choices:", error);
      throw error;
    }
  },

  /**
   * Gets the status of MCP servers
   */
  async mcpGetServerStatus(): Promise<Record<string, ServerStatus>> {
    try {
      return await invoke<Record<string, ServerStatus>>("mcp_get_server_status");
    } catch (error) {
      console.error("Failed to get server status:", error);
      throw error;
    }
  },

  /**
   * Reads .mcp.json from the current project
   */
  async mcpReadProjectConfig(projectPath: string): Promise<MCPProjectConfig> {
    try {
      return await invoke<MCPProjectConfig>("mcp_read_project_config", { projectPath });
    } catch (error) {
      console.error("Failed to read project MCP config:", error);
      throw error;
    }
  },

  /**
   * Saves .mcp.json to the current project
   */
  async mcpSaveProjectConfig(projectPath: string, config: MCPProjectConfig): Promise<string> {
    try {
      return await invoke<string>("mcp_save_project_config", { projectPath, config });
    } catch (error) {
      console.error("Failed to save project MCP config:", error);
      throw error;
    }
  },

  /**
   * Get the stored Claude binary path from settings
   * @returns Promise resolving to the path if set, null otherwise
   */
  async getClaudeBinaryPath(): Promise<string | null> {
    try {
      return await invoke<string | null>("get_claude_binary_path");
    } catch (error) {
      console.error("Failed to get Claude binary path:", error);
      throw error;
    }
  },

  /**
   * Set the Claude binary path in settings
   * @param path - The absolute path to the Claude binary
   * @returns Promise resolving when the path is saved
   */
  async setClaudeBinaryPath(path: string): Promise<void> {
    try {
      return await invoke<void>("set_claude_binary_path", { path });
    } catch (error) {
      console.error("Failed to set Claude binary path:", error);
      throw error;
    }
  },

  /**
   * List all available Claude installations on the system
   * @returns Promise resolving to an array of Claude installations
   */
  async listClaudeInstallations(): Promise<ClaudeInstallation[]> {
    try {
      return await invoke<ClaudeInstallation[]>("list_claude_installations");
    } catch (error) {
      console.error("Failed to list Claude installations:", error);
      throw error;
    }
  },

  // Storage API methods

  /**
   * Lists all tables in the SQLite database
   * @returns Promise resolving to an array of table information
   */
  async storageListTables(): Promise<any[]> {
    try {
      return await invoke<any[]>("storage_list_tables");
    } catch (error) {
      console.error("Failed to list tables:", error);
      throw error;
    }
  },

  /**
   * Reads table data with pagination
   * @param tableName - Name of the table to read
   * @param page - Page number (1-indexed)
   * @param pageSize - Number of rows per page
   * @param searchQuery - Optional search query
   * @returns Promise resolving to table data with pagination info
   */
  async storageReadTable(
    tableName: string,
    page: number,
    pageSize: number,
    searchQuery?: string
  ): Promise<any> {
    try {
      return await invoke<any>("storage_read_table", {
        tableName,
        page,
        pageSize,
        searchQuery,
      });
    } catch (error) {
      console.error("Failed to read table:", error);
      throw error;
    }
  },

  /**
   * Updates a row in a table
   * @param tableName - Name of the table
   * @param primaryKeyValues - Map of primary key column names to values
   * @param updates - Map of column names to new values
   * @returns Promise resolving when the row is updated
   */
  async storageUpdateRow(
    tableName: string,
    primaryKeyValues: Record<string, any>,
    updates: Record<string, any>
  ): Promise<void> {
    try {
      return await invoke<void>("storage_update_row", {
        tableName,
        primaryKeyValues,
        updates,
      });
    } catch (error) {
      console.error("Failed to update row:", error);
      throw error;
    }
  },

  /**
   * Deletes a row from a table
   * @param tableName - Name of the table
   * @param primaryKeyValues - Map of primary key column names to values
   * @returns Promise resolving when the row is deleted
   */
  async storageDeleteRow(
    tableName: string,
    primaryKeyValues: Record<string, any>
  ): Promise<void> {
    try {
      return await invoke<void>("storage_delete_row", {
        tableName,
        primaryKeyValues,
      });
    } catch (error) {
      console.error("Failed to delete row:", error);
      throw error;
    }
  },

  /**
   * Inserts a new row into a table
   * @param tableName - Name of the table
   * @param values - Map of column names to values
   * @returns Promise resolving to the last insert row ID
   */
  async storageInsertRow(
    tableName: string,
    values: Record<string, any>
  ): Promise<number> {
    try {
      return await invoke<number>("storage_insert_row", {
        tableName,
        values,
      });
    } catch (error) {
      console.error("Failed to insert row:", error);
      throw error;
    }
  },

  /**
   * Executes a raw SQL query
   * @param query - SQL query string
   * @returns Promise resolving to query result
   */
  async storageExecuteSql(query: string): Promise<any> {
    try {
      return await invoke<any>("storage_execute_sql", { query });
    } catch (error) {
      console.error("Failed to execute SQL:", error);
      throw error;
    }
  },

  /**
   * Resets the entire database
   * @returns Promise resolving when the database is reset
   */
  async storageResetDatabase(): Promise<void> {
    try {
      return await invoke<void>("storage_reset_database");
    } catch (error) {
      console.error("Failed to reset database:", error);
      throw error;
    }
  },

  // Theme settings helpers

  /**
   * Gets a setting from the app_settings table
   * @param key - The setting key to retrieve
   * @returns Promise resolving to the setting value or null if not found
   */
  async getSetting(key: string): Promise<string | null> {
    try {
      // Fast path: check localStorage mirror to avoid startup flicker
      if (typeof window !== 'undefined' && 'localStorage' in window) {
        const cached = window.localStorage.getItem(`app_setting:${key}`);
        if (cached !== null) {
          return cached;
        }
      }
      // Use storageReadTable to safely query the app_settings table
      const result = await this.storageReadTable('app_settings', 1, 1000);
      const setting = result?.data?.find((row: any) => row.key === key);
      return setting?.value || null;
    } catch (error) {
      console.error(`Failed to get setting ${key}:`, error);
      return null;
    }
  },

  /**
   * Saves a setting to the app_settings table (insert or update)
   * @param key - The setting key
   * @param value - The setting value
   * @returns Promise resolving when the setting is saved
   */
  async saveSetting(key: string, value: string): Promise<void> {
    try {
      // Mirror to localStorage for instant availability on next startup
      if (typeof window !== 'undefined' && 'localStorage' in window) {
        try {
          window.localStorage.setItem(`app_setting:${key}`, value);
        } catch (_ignore) {
          // best-effort; continue to persist in DB
        }
      }
      // Try to update first
      try {
        await this.storageUpdateRow(
          'app_settings',
          { key },
          { value }
        );
      } catch (updateError) {
        // If update fails (row doesn't exist), insert new row
        await this.storageInsertRow('app_settings', { key, value });
      }
    } catch (error) {
      console.error(`Failed to save setting ${key}:`, error);
      throw error;
    }
  },

  /**
   * Get hooks configuration for a specific scope
   * @param scope - The configuration scope: 'user', 'project', or 'local'
   * @param projectPath - Project path (required for project and local scopes)
   * @returns Promise resolving to the hooks configuration
   */
  async getHooksConfig(scope: 'user' | 'project' | 'local', projectPath?: string): Promise<HooksConfiguration> {
    try {
      return await invoke<HooksConfiguration>("get_hooks_config", { scope, projectPath });
    } catch (error) {
      console.error("Failed to get hooks config:", error);
      throw error;
    }
  },

  /**
   * Update hooks configuration for a specific scope
   * @param scope - The configuration scope: 'user', 'project', or 'local'
   * @param hooks - The hooks configuration to save
   * @param projectPath - Project path (required for project and local scopes)
   * @returns Promise resolving to success message
   */
  async updateHooksConfig(
    scope: 'user' | 'project' | 'local',
    hooks: HooksConfiguration,
    projectPath?: string
  ): Promise<string> {
    try {
      return await invoke<string>("update_hooks_config", { scope, projectPath, hooks });
    } catch (error) {
      console.error("Failed to update hooks config:", error);
      throw error;
    }
  },

  /**
   * Validate a hook command syntax
   * @param command - The shell command to validate
   * @returns Promise resolving to validation result
   */
  async validateHookCommand(command: string): Promise<{ valid: boolean; message: string }> {
    try {
      return await invoke<{ valid: boolean; message: string }>("validate_hook_command", { command });
    } catch (error) {
      console.error("Failed to validate hook command:", error);
      throw error;
    }
  },

  /**
   * Get merged hooks configuration (respecting priority)
   * @param projectPath - The project path
   * @returns Promise resolving to merged hooks configuration
   */
  async getMergedHooksConfig(projectPath: string): Promise<HooksConfiguration> {
    try {
      const [userHooks, projectHooks, localHooks] = await Promise.all([
        this.getHooksConfig('user'),
        this.getHooksConfig('project', projectPath),
        this.getHooksConfig('local', projectPath)
      ]);

      // Import HooksManager for merging
      const { HooksManager } = await import('@/lib/hooksManager');
      return HooksManager.mergeConfigs(userHooks, projectHooks, localHooks);
    } catch (error) {
      console.error("Failed to get merged hooks config:", error);
      throw error;
    }
  },

  // Slash Commands API methods

  /**
   * Lists all available slash commands
   * @param projectPath - Optional project path to include project-specific commands
   * @returns Promise resolving to array of slash commands
   */
  async slashCommandsList(projectPath?: string): Promise<SlashCommand[]> {
    try {
      return await invoke<SlashCommand[]>("slash_commands_list", { projectPath });
    } catch (error) {
      console.error("Failed to list slash commands:", error);
      throw error;
    }
  },

  /**
   * Gets a single slash command by ID
   * @param commandId - Unique identifier of the command
   * @returns Promise resolving to the slash command
   */
  async slashCommandGet(commandId: string): Promise<SlashCommand> {
    try {
      return await invoke<SlashCommand>("slash_command_get", { commandId });
    } catch (error) {
      console.error("Failed to get slash command:", error);
      throw error;
    }
  },

  /**
   * Creates or updates a slash command
   * @param scope - Command scope: "project" or "user"
   * @param name - Command name (without prefix)
   * @param namespace - Optional namespace for organization
   * @param content - Markdown content of the command
   * @param description - Optional description
   * @param allowedTools - List of allowed tools for this command
   * @param projectPath - Required for project scope commands
   * @returns Promise resolving to the saved command
   */
  async slashCommandSave(
    scope: string,
    name: string,
    namespace: string | undefined,
    content: string,
    description: string | undefined,
    allowedTools: string[],
    projectPath?: string
  ): Promise<SlashCommand> {
    try {
      return await invoke<SlashCommand>("slash_command_save", {
        scope,
        name,
        namespace,
        content,
        description,
        allowedTools,
        projectPath
      });
    } catch (error) {
      console.error("Failed to save slash command:", error);
      throw error;
    }
  },

  /**
   * Delete a slash command
   */
  async slashCommandDelete(commandId: string, projectPath?: string): Promise<string> {
    try {
      return await invoke<string>("slash_command_delete", { commandId, projectPath });
    } catch (error) {
      console.error("Failed to delete slash command:", error);
      throw error;
    }
  },

<<<<<<< HEAD
  // ===== Model Management =====

  /**
   * Get available models including custom models and environment model
   */
  async getAvailableModels(): Promise<ModelConfig> {
    try {
      return await invoke<ModelConfig>("get_available_models");
    } catch (error) {
      console.error("Failed to get available models:", error);
      throw error;
    }
  },

  /**
   * Save custom models configuration
   */
  async saveCustomModels(models: CustomModel[]): Promise<void> {
    try {
      await invoke<void>("save_custom_models", { models });
    } catch (error) {
      console.error("Failed to save custom models:", error);
      throw error;
    }
  },

  /**
   * Add a new custom model
   */
  async addCustomModel(model: CustomModel): Promise<void> {
    try {
      await invoke<void>("add_custom_model", { model });
    } catch (error) {
      console.error("Failed to add custom model:", error);
      throw error;
    }
  },

  /**
   * Remove a custom model
   */
  async removeCustomModel(modelName: string): Promise<void> {
    try {
      await invoke<void>("remove_custom_model", { modelName });
    } catch (error) {
      console.error("Failed to remove custom model:", error);
      throw error;
    }
  },

  /**
   * Get official Anthropic models from API
   */
  async getOfficialModels(): Promise<CustomModel[]> {
    try {
      return await invoke<CustomModel[]>("get_official_models");
    } catch (error) {
      console.error("Failed to get official models:", error);
      throw error;
    }
  }
=======
>>>>>>> 1fa2106d
};<|MERGE_RESOLUTION|>--- conflicted
+++ resolved
@@ -1952,7 +1952,6 @@
     }
   },
 
-<<<<<<< HEAD
   // ===== Model Management =====
 
   /**
@@ -2014,6 +2013,4 @@
       throw error;
     }
   }
-=======
->>>>>>> 1fa2106d
 };