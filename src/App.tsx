--- conflicted
+++ resolved
@@ -26,15 +26,12 @@
 import { TabContent } from "@/components/TabContent";
 import { AgentsModal } from "@/components/AgentsModal";
 import { useTabState } from "@/hooks/useTabState";
-<<<<<<< HEAD
 import { ToastProvider } from "@/contexts/ToastContext";
 import { handleApiError } from "@/lib/errorHandler";
 import { logger } from "@/lib/logger";
 import { audioNotificationManager, loadAudioConfigFromLocalStorage } from "@/lib/audioNotification";
-=======
 import { AnalyticsConsentBanner } from "@/components/AnalyticsConsent";
 import { useAppLifecycle, useTrackEvent } from "@/hooks";
->>>>>>> 90afd6e5
 
 type View =
   | "welcome"
@@ -94,15 +91,15 @@
   const [projectForSettings, setProjectForSettings] = useState<Project | null>(null);
   const [previousView] = useState<View>("welcome");
   const [showAgentsModal, setShowAgentsModal] = useState(false);
-  
+
   // Initialize analytics lifecycle tracking
   useAppLifecycle();
   const trackEvent = useTrackEvent();
-  
+
   // Track user journey milestones
   const [hasTrackedFirstChat] = useState(false);
   // const [hasTrackedFirstAgent] = useState(false);
-  
+
   // Track when user reaches different journey stages
   useEffect(() => {
     if (view === "projects" && projects.length > 0 && !hasTrackedFirstChat) {
@@ -551,14 +548,10 @@
         onInfoClick={() => setShowNFO(true)}
         onAgentsClick={() => setShowAgentsModal(true)}
       />
-<<<<<<< HEAD
-
-=======
-      
+
       {/* Analytics Consent Banner */}
       <AnalyticsConsentBanner />
-      
->>>>>>> 90afd6e5
+
       {/* Main Content */}
       <div className="flex-1 overflow-hidden">{renderContent()}</div>
 
@@ -604,21 +597,15 @@
  */
 function App() {
   return (
-<<<<<<< HEAD
-    <ToastProvider>
-=======
     <ThemeProvider>
->>>>>>> 90afd6e5
-      <OutputCacheProvider>
-        <TabProvider>
-          <AppContent />
-        </TabProvider>
-      </OutputCacheProvider>
-<<<<<<< HEAD
-    </ToastProvider>
-=======
+      <ToastProvider>
+        <OutputCacheProvider>
+          <TabProvider>
+            <AppContent />
+          </TabProvider>
+        </OutputCacheProvider>
+      </ToastProvider>
     </ThemeProvider>
->>>>>>> 90afd6e5
   );
 }
 
