--- conflicted
+++ resolved
@@ -2,10 +2,12 @@
 import ReactDOM from "react-dom/client";
 import App from "./App";
 import { ErrorBoundary } from "./components/ErrorBoundary";
-<<<<<<< HEAD
 import { I18nProvider } from "./components/I18nProvider";
+import { AnalyticsErrorBoundary } from "./components/AnalyticsErrorBoundary";
 import { replaceConsole } from "./lib/logger";
 import { fontScaleManager } from "./lib/fontScale";
+import { analytics, resourceMonitor } from "./lib/analytics";
+import { PostHogProvider } from "posthog-js/react";
 import "./assets/shimmer.css";
 import "./styles.css";
 
@@ -14,21 +16,6 @@
 
 // 初始化字体缩放
 fontScaleManager;
-
-ReactDOM.createRoot(document.getElementById("root") as HTMLElement).render(
-  <React.StrictMode>
-    <ErrorBoundary>
-      <I18nProvider>
-        <App />
-      </I18nProvider>
-    </ErrorBoundary>
-  </React.StrictMode>
-=======
-import { AnalyticsErrorBoundary } from "./components/AnalyticsErrorBoundary";
-import { analytics, resourceMonitor } from "./lib/analytics";
-import { PostHogProvider } from "posthog-js/react";
-import "./assets/shimmer.css";
-import "./styles.css";
 
 // Initialize analytics before rendering
 analytics.initialize();
@@ -49,10 +36,11 @@
     >
       <ErrorBoundary>
         <AnalyticsErrorBoundary>
-          <App />
+          <I18nProvider>
+            <App />
+          </I18nProvider>
         </AnalyticsErrorBoundary>
       </ErrorBoundary>
     </PostHogProvider>
-  </React.StrictMode>,
->>>>>>> 90afd6e5
+  </React.StrictMode>
 );