--- conflicted
+++ resolved
@@ -300,7 +300,6 @@
    ```bash
    bun run tauri:build:debug
    ```
-<<<<<<< HEAD
 
    **Build without bundling (creates just the executable)**
 
@@ -308,9 +307,6 @@
    bun run tauri build --no-bundle
    ```
 
-=======
-   
->>>>>>> 90afd6e5
    **Universal Binary for macOS (Intel + Apple Silicon)**
 
    ```bash
