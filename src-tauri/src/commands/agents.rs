--- conflicted
+++ resolved
@@ -1835,9 +1835,6 @@
     Ok(())
 }
 
-<<<<<<< HEAD
- 
-=======
 /// Import an agent from JSON data
 #[tauri::command]
 pub async fn import_agent(db: State<'_, AgentDb>, json_data: String) -> Result<Agent, String> {
@@ -1924,5 +1921,4 @@
     
     // Import the agent
     import_agent(db, json_data).await
-}
->>>>>>> e7fb80dc
+}