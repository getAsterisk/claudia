--- conflicted
+++ resolved
@@ -1861,7 +1861,6 @@
         if key == "PATH" || key == "HOME" || key == "USER" 
             || key == "SHELL" || key == "LANG" || key == "LC_ALL" || key.starts_with("LC_")
             || key == "NODE_PATH" || key == "NVM_DIR" || key == "NVM_BIN" 
-<<<<<<< HEAD
             || key == "HOMEBREW_PREFIX" || key == "HOMEBREW_CELLAR"
             // Pass AWS related environment variables (for Bedrock)
             || key.starts_with("AWS_") 
@@ -1869,9 +1868,6 @@
             || key.starts_with("ANTHROPIC_")
             // Pass Claude Code usage flags
             || key.starts_with("CLAUDE_CODE_") {
-            cmd.env(&key, &value);
-=======
-            || key == "HOMEBREW_PREFIX" || key == "HOMEBREW_CELLAR" {
             tokio_cmd.env(&key, &value);
         }
     }
@@ -1885,7 +1881,6 @@
                 let new_path = format!("{}:{}", node_bin_str, current_path);
                 tokio_cmd.env("PATH", new_path);
             }
->>>>>>> e0a0ddf6
         }
     }
 
