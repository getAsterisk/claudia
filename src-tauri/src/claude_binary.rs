--- conflicted
+++ resolved
@@ -11,6 +11,8 @@
 /// Type of Claude installation
 #[derive(Debug, Clone, Serialize, Deserialize, PartialEq)]
 pub enum InstallationType {
+    /// Bundled sidecar binary
+    Bundled,
     /// System-installed binary
     System,
     /// Custom path specified by user
@@ -47,18 +49,14 @@
                     |row| row.get::<_, String>(0),
                 ) {
                     info!("Found stored claude path in database: {}", stored_path);
-                    
-<<<<<<< HEAD
+
                     // If it's a sidecar reference, return it directly
                     if stored_path == "claude-code" {
                         info!("Using bundled sidecar as configured");
                         return Ok(stored_path);
                     }
-                    
+
                     // Otherwise check if the path still exists
-=======
-                    // Check if the path still exists
->>>>>>> 90afd6e5
                     let path_buf = PathBuf::from(&stored_path);
                     if path_buf.exists() && path_buf.is_file() {
                         return Ok(stored_path);
@@ -66,14 +64,14 @@
                         warn!("Stored claude path no longer exists: {}", stored_path);
                     }
                 }
-                
+
                 // Check user preference
                 let preference = conn.query_row(
                     "SELECT value FROM app_settings WHERE key = 'claude_installation_preference'",
                     [],
                     |row| row.get::<_, String>(0),
                 ).unwrap_or_else(|_| "system".to_string());
-                
+
                 info!("User preference for Claude installation: {}", preference);
             }
         }
@@ -136,12 +134,8 @@
 /// Returns a preference score for installation sources (lower is better)
 fn source_preference(installation: &ClaudeInstallation) -> u8 {
     match installation.source.as_str() {
-<<<<<<< HEAD
         "bundled" => 0, // Bundled sidecar has highest preference
         "which" | "where" => 1, // Both which (Unix) and where (Windows) have same priority
-=======
-        "which" => 1,
->>>>>>> 90afd6e5
         "homebrew" => 2,
         "system" => 3,
         source if source.starts_with("nvm") => 4,
@@ -161,15 +155,20 @@
 fn discover_system_installations() -> Vec<ClaudeInstallation> {
     let mut installations = Vec::new();
 
-    // 1. Try 'which' command first (now works in production)
+    // 1. Check for bundled sidecar first (highest priority)
+    if let Some(installation) = find_bundled_installation() {
+        installations.push(installation);
+    }
+
+    // 2. Try 'which' command (now works in production)
     if let Some(installation) = try_which_command() {
         installations.push(installation);
     }
 
-    // 2. Check NVM paths
+    // 3. Check NVM paths
     installations.extend(find_nvm_installations());
 
-    // 3. Check standard paths
+    // 4. Check standard paths
     installations.extend(find_standard_installations());
 
     // Remove duplicates by path
@@ -177,6 +176,18 @@
     installations.retain(|install| unique_paths.insert(install.path.clone()));
 
     installations
+}
+
+/// Find bundled sidecar installation
+fn find_bundled_installation() -> Option<ClaudeInstallation> {
+    // The bundled sidecar is referenced by the special identifier "claude-code"
+    // This will be resolved by Tauri's sidecar system at runtime
+    Some(ClaudeInstallation {
+        path: "claude-code".to_string(),
+        version: None, // Version will be determined at runtime
+        source: "bundled".to_string(),
+        installation_type: InstallationType::Bundled,
+    })
 }
 
 /// Try using the 'which' command to find Claude (or 'where' on Windows)
@@ -187,7 +198,7 @@
     } else {
         ("which", "claude")
     };
-    
+
     debug!("Trying '{} claude' to find binary...", command);
 
     match Command::new(command).arg(arg).output() {
@@ -208,7 +219,7 @@
                     if trimmed.is_empty() {
                         continue;
                     }
-                    
+
                     // Check if this path has a valid Windows executable extension
                     let path_buf = PathBuf::from(trimmed);
                     if let Some(extension) = path_buf.extension() {
@@ -218,7 +229,7 @@
                             break; // Prefer the first executable file found
                         }
                     }
-                    
+
                     // If no executable extension found yet, keep the first path as fallback
                     if best_path.is_none() {
                         best_path = Some(trimmed.to_string());
@@ -266,7 +277,7 @@
     let home_var = if cfg!(target_os = "windows") { "USERPROFILE" } else { "HOME" };
     if let Ok(home) = std::env::var(home_var) {
         let claude_exe = if cfg!(target_os = "windows") { "claude.exe" } else { "claude" };
-        
+
         // Check different NVM directory structures
         let nvm_dirs = if cfg!(target_os = "windows") {
             vec![
@@ -341,7 +352,7 @@
     let home_var = if cfg!(target_os = "windows") { "USERPROFILE" } else { "HOME" };
     if let Ok(home) = std::env::var(home_var) {
         let claude_exe = if cfg!(target_os = "windows") { "claude.exe" } else { "claude" };
-        
+
         if cfg!(target_os = "windows") {
             // Windows-specific user paths
             paths_to_check.extend(vec![
@@ -446,10 +457,10 @@
 /// Extract version string from command output
 fn extract_version_from_output(stdout: &[u8]) -> Option<String> {
     let output_str = String::from_utf8_lossy(stdout);
-    
+
     // Debug log the raw output
     debug!("Raw version output: {:?}", output_str);
-    
+
     // Use regex to directly extract version pattern (e.g., "1.0.41")
     // This pattern matches:
     // - One or more digits, followed by
@@ -459,7 +470,7 @@
     // - One or more digits
     // - Optionally followed by pre-release/build metadata
     let version_regex = regex::Regex::new(r"(\d+\.\d+\.\d+(?:-[a-zA-Z0-9.-]+)?(?:\+[a-zA-Z0-9.-]+)?)").ok()?;
-    
+
     if let Some(captures) = version_regex.captures(&output_str) {
         if let Some(version_match) = captures.get(1) {
             let version = version_match.as_str().to_string();
@@ -467,7 +478,7 @@
             return Some(version);
         }
     }
-    
+
     debug!("No version found in output");
     None
 }
@@ -547,7 +558,7 @@
 /// This ensures commands like Claude can find Node.js and other dependencies
 pub fn create_command_with_env(program: &str) -> Command {
     let mut cmd = Command::new(program);
-    
+
     info!("Creating command for: {}", program);
 
     // Inherit essential environment variables from parent process
@@ -575,7 +586,7 @@
             cmd.env(&key, &value);
         }
     }
-    
+
     // Log proxy-related environment variables for debugging
     info!("Command will use proxy settings:");
     if let Ok(http_proxy) = std::env::var("HTTP_PROXY") {
@@ -590,14 +601,14 @@
         // Always set SHELL environment variable on Windows for Claude CLI compatibility
         let shell_candidates = [
             "C:\\Program Files\\Git\\bin\\bash.exe",
-            "C:\\Program Files (x86)\\Git\\bin\\bash.exe", 
+            "C:\\Program Files (x86)\\Git\\bin\\bash.exe",
             "C:\\msys64\\usr\\bin\\bash.exe",
             "C:\\cygwin64\\bin\\bash.exe",
             "C:\\Windows\\System32\\WindowsPowerShell\\v1.0\\powershell.exe",
             "powershell.exe",
             "cmd.exe"
         ];
-        
+
         let mut shell_found = false;
         for shell_path in &shell_candidates {
             if std::path::Path::new(shell_path).exists() {
@@ -607,13 +618,13 @@
                 break;
             }
         }
-        
+
         // If no shell found, default to bash (Claude CLI prefers POSIX shells)
         if !shell_found {
             debug!("No suitable shell found, defaulting to bash for Claude CLI compatibility");
             cmd.env("SHELL", "bash");
         }
-        
+
         // Also set other Windows-specific environment variables that Claude CLI might need
         if let Ok(userprofile) = std::env::var("USERPROFILE") {
             cmd.env("HOME", userprofile);
